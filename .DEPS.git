--- conflicted
+++ resolved
@@ -136,15 +136,11 @@
     'src/tools/page_cycler/acid3':
         Var('git_url') + '/chromium/deps/acid3.git@bed664c3c6f4200d2ab6b139bddb628dcef6f5ed',
     'src/v8':
-<<<<<<< HEAD
-        Var('git_url') + '/external/v8.git@de64f721c489207a7b9018406d39c7fb04bb9424',
+        Var('git_url') + '/external/v8.git@eb831465b376356ac857ab4ccb1cabf02d424da3',
     'src/third_party/node':
         'https://github.com/zcbenz/node.git@master',
     'src/content/nw':
         'https://github.com/rogerwang/node-webkit.git@master',
-=======
-        Var('git_url') + '/external/v8.git@eb831465b376356ac857ab4ccb1cabf02d424da3',
->>>>>>> e83ebc90
 }
 
 deps_os = {
