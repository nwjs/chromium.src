# DO NOT EDIT EXCEPT FOR LOCAL TESTING.
# THIS IS A GENERATED FILE.
# ALL MANUAL CHANGES WILL BE OVERWRITTEN.
# SEE http://code.google.com/p/chromium/wiki/UsingNewGit
# FOR HOW TO ROLL DEPS
vars = {
    'ffmpeg_hash':
         '@23f177366e3bce3a628a7d3feedceed4e18dcc04',
    'webkit_url':
         'http://github.com/rogerwang/webkit-node.git',
    'git_url':
         'http://git.chromium.org',
    'github_url':
         'http://github.com/rogerwang',
    'webkit_rev':
<<<<<<< HEAD
         '@7e6974bbdc30308751da6953fcc3e2399c276e53'
=======
         '@101eb29fc02337c55f95a69051be7bca5a7c3157'
>>>>>>> a99f8b41
}

deps = {
    'src/breakpad/src':
        Var('git_url') + '/external/google-breakpad/src.git@6e0d2171c750138930fb200e6d75c9d13290667c',
    'src/chrome/test/data/extensions/api_test/permissions/nacl_enabled/bin':
        Var('git_url') + '/native_client/src/native_client/tests/prebuilt.git@3e17365176c94624f46cace174f61834b7f3c35d',
    'src/chrome/test/data/perf/canvas_bench':
        Var('git_url') + '/chromium/canvas_bench.git@a7b40ea5ae0239517d78845a5fc9b12976bfc732',
    'src/chrome/test/data/perf/frame_rate/content':
        Var('git_url') + '/chromium/frame_rate/content.git@c10272c88463efeef6bb19c9ec07c42bc8fe22b9',
    'src/googleurl':
<<<<<<< HEAD
        Var('github_url') + '/googleurl.git@94850dd8fe66bd95d4363476e429c6d170bbdfa6',
=======
        Var('git_url') + '/external/google-url.git@05ba5f84d93b9ac5355d7d49281a93acd6089d68',
>>>>>>> a99f8b41
    'src/native_client':
        Var('git_url') + '/native_client/src/native_client.git@647b7e6752e50cc791e9117991a980a78c76abc8',
    'src/native_client_sdk/src/site_scons':
        Var('git_url') + '/native_client/src/native_client/site_scons.git@ed7a9ca7fce6e07299c17e5c7ec66d1400a516be',
    'src/sandbox/linux/seccomp-legacy':
        Var('git_url') + '/external/seccompsandbox.git@197650a0f9a2535b6494e2f66990e43032588fdc',
    'src/sdch/open-vcdiff':
        Var('git_url') + '/external/open-vcdiff.git@438f2a5be6d809bc21611a94cd37bfc8c28ceb33',
    'src/testing/gmock':
        Var('git_url') + '/external/googlemock.git@9bc5e4afdb0407b5fd4acb101e3b11850a90a873',
    'src/testing/gtest':
        Var('git_url') + '/external/googletest.git@090d8a824857f24e5ec780112a3d4b269f9a7d3d',
    'src/third_party/WebKit':
        Var('webkit_url') + Var('webkit_rev'),
    'src/third_party/angle':
        Var('git_url') + '/external/angleproject.git@b95c4e6a1ce429589ef442589aeb5c32a756f09a',
    'src/third_party/bidichecker':
        Var('git_url') + '/external/bidichecker/lib.git@97f2aa645b74c28c57eca56992235c79850fa9e0',
    'src/third_party/cacheinvalidation/files/src/google':
        Var('git_url') + '/external/google-cache-invalidation-api/src/google.git@b6874a1e50bb7c8fe042828b1a0b017efb515365',
    'src/third_party/ffmpeg':
        Var('git_url') + '/chromium/third_party/ffmpeg.git' + Var('ffmpeg_hash'),
    'src/third_party/flac':
        Var('git_url') + '/chromium/deps/flac.git@2ba6d0b1b74de09ae4b1f04399127b4aaa20e070',
    'src/third_party/hunspell':
        Var('git_url') + '/chromium/deps/hunspell.git@0d7f4ca64f9288f0ce37eb8e7edba064ba400866',
    'src/third_party/hunspell_dictionaries':
        Var('git_url') + '/chromium/deps/hunspell_dictionaries.git@b414ff561d7e531c072b6639b9562bdea5d13bc4',
    'src/third_party/icu':
        Var('git_url') + '/chromium/deps/icu46.git@53ac6db57d9d09e43079f54feec59b735ed23670',
    'src/third_party/jsoncpp/source/include':
        Var('git_url') + '/external/jsoncpp/jsoncpp/include.git@b0dd48e02b6e6248328db78a65b5c601f150c349',
    'src/third_party/jsoncpp/source/src/lib_json':
        Var('git_url') + '/external/jsoncpp/jsoncpp/src/lib_json.git@a8caa51ba2f80971a45880425bf2ae864a786784',
    'src/third_party/leveldatabase/src':
        Var('git_url') + '/external/leveldb.git@77ecdbbe2c5eb06696658955508e30fd0a1ebebe',
    'src/third_party/libexif/sources':
        Var('git_url') + '/chromium/deps/libexif/sources.git@d815c325bab0d1871d4c7e70600ecdfdab07db9e',
    'src/third_party/libjingle/source':
        Var('git_url') + '/external/libjingle.git@872892c65a143c9bb88db7e562b8c6aec91e47fb',
    'src/third_party/libjpeg_turbo':
        Var('git_url') + '/chromium/deps/libjpeg_turbo.git@8cd028bcf0473e29316d0818c75e6cc636a90662',
    'src/third_party/libphonenumber/src/phonenumbers':
        Var('git_url') + '/external/libphonenumber/cpp/src/phonenumbers.git@a6eef04c15f45d5916ee3429d24665c49148b99b',
    'src/third_party/libphonenumber/src/resources':
        Var('git_url') + '/external/libphonenumber/resources.git@4e9022bbb030ae3c7e8b647a5fd0b39a87e613ae',
    'src/third_party/libphonenumber/src/test':
        Var('git_url') + '/external/libphonenumber/cpp/test.git@db7f8bd462a209bbe81a0989e2f4387e74636ec5',
    'src/third_party/libsrtp':
        Var('git_url') + '/chromium/deps/libsrtp.git@362c71e8d0dc205a4ad9f4709d42c25864ac872a',
    'src/third_party/libvpx':
        Var('git_url') + '/chromium/deps/libvpx.git@3e0a04c6d30ff3dbf894ee6ee004d6ed422d4f17',
    'src/third_party/libyuv':
        Var('git_url') + '/external/libyuv.git@452472dfc452478bc33a4db02d8f343ce231860e',
    'src/third_party/mozc/chrome/chromeos/renderer':
        Var('git_url') + '/external/mozc/src/chrome/chromeos/renderer.git@89f4cd325e4a0af7c2b3d0ce230187ac61ecec45',
    'src/third_party/mozc/session':
        Var('git_url') + '/external/mozc/src/session.git@2fcc92e77f89b40f51af703954c14bc524b9fcb0',
    'src/third_party/ots':
        Var('git_url') + '/external/ots.git@92ae1613a125071690336a57cedd4dd9e298cf20',
    'src/third_party/pyftpdlib/src':
        Var('git_url') + '/external/pyftpdlib.git@2be6d65e31c7ee6320d059f581f05ae8d89d7e45',
    'src/third_party/pylib':
        Var('git_url') + '/native_client/src/third_party/pylib.git@be1b3e269cb698f969a5a630a026628cc6d6cc78',
    'src/third_party/pymox/src':
        Var('git_url') + '/external/pymox.git@df220ffcc57380c3823aae52cdea0d7bb6f2b145',
    'src/third_party/safe_browsing/testing':
        Var('git_url') + '/external/google-safe-browsing/testing.git@cce6acae720c31b5a822e962027d6337d3f5bb34',
    'src/third_party/scons-2.0.1':
        Var('git_url') + '/native_client/src/third_party/scons-2.0.1.git@c81c95aff36392cffede13382dd5fcad25c0a603',
    'src/third_party/sfntly/cpp/src':
        Var('git_url') + '/external/sfntly/cpp/src.git@cfb2f1743f0169ad8d01035458617bce97107539',
    'src/third_party/skia/include':
        Var('git_url') + '/external/skia/include.git@de9abcab679c999d879edf19895a06c6acc5cd7e',
    'src/third_party/skia/src':
        Var('git_url') + '/external/skia/src.git@b7f5ab22654dcfcdc3a78866e1fce63dd67f9a0b',
    'src/third_party/smhasher/src':
        Var('git_url') + '/external/smhasher.git@b35e562e2d80bc47a51b53ec92a305eb9a3383b4',
    'src/third_party/snappy/src':
        Var('git_url') + '/external/snappy.git@5a4a7d94c947c66a7608cfc38258beb32274d9c8',
    'src/third_party/speex':
        Var('git_url') + '/chromium/deps/speex.git@a79adadda5ed70fce6ddce1f0767fac623a9beb7',
    'src/third_party/swig/Lib':
        Var('git_url') + '/chromium/deps/swig/Lib.git@549f0b084ad9c40ef42d111303d831eb8d91252e',
    'src/third_party/trace-viewer':
        Var('git_url') + '/external/trace-viewer.git@a48ad4b09e7f2991e682b532b23a8b9b24570f40',
    'src/third_party/undoview':
        Var('git_url') + '/chromium/deps/undoview.git@3ba503e248f3cdbd81b78325a24ece0984637559',
    'src/third_party/v8-i18n':
        Var('git_url') + '/external/v8-i18n.git@d7852687d80c2fe3e7d0d9a484dd8730f5739bac',
    'src/third_party/webdriver/pylib':
        Var('git_url') + '/external/selenium/py.git@304801aede8d4b52a30657201aefed7479c0c9dd',
    'src/third_party/webgl_conformance':
        Var('git_url') + '/chromium/deps/webgl/sdk/tests.git@30876f3405c5cd90e00117caba57127480c30bd6',
    'src/third_party/webpagereplay':
        Var('git_url') + '/external/web-page-replay.git@6da5ba3ef84bee414fd1b8c83d1ee053eefa1980',
    'src/third_party/webrtc':
        Var('git_url') + '/external/webrtc/stable/src.git@497329d7e2c34f349e1530cf2972c0cb42c509ae',
    'src/third_party/yasm/source/patched-yasm':
        Var('git_url') + '/chromium/deps/yasm/patched-yasm.git@f164a228f51c17ffc3ed69516a7dc6abdf2d2c8e',
    'src/tools/deps2git':
        Var('git_url') + '/chromium/tools/deps2git.git@4bd664b0d9a7263ac562aa98802c2c6cfab87871',
    'src/tools/grit':
        Var('git_url') + '/external/grit-i18n.git@39c335c3faa47701974a3ba3f7f8175947efc248',
    'src/tools/gyp':
        Var('git_url') + '/external/gyp.git@235affafcd4202203bbad1bf789d6d5dd5dff57c',
    'src/tools/page_cycler/acid3':
        Var('git_url') + '/chromium/deps/acid3.git@633fc66cc99ae5bb92b567c6beafde7a01cfdb49',
    'src/v8':
<<<<<<< HEAD
        Var('github_url') + '/v8.git@f63ee59aaac8849a6168cd43aed519d755232621',
    'src/third_party/libuv':
        Var('github_url') + '/libuv.git@nwebkit',
    'src/third_party/node':
        Var('github_url') + '/node.git@5f3dd6bf511974c95db3e1dd151bb05a7c19e0a0',
    'src/third_party/nwebkit':
        Var('github_url') + '/node-webkit.git@a3a13eb0ec131c9202b0804c62449efa5dca87b5',
=======
        Var('git_url') + '/external/v8.git@178fb15415fbc935540c9780a526d104437fdf17',
>>>>>>> a99f8b41
}

deps_os = {
    'android':
    {
        'src/third_party/aosp':
            Var('git_url') + '/chromium/deps/aosp.git@1348f2caa089cd4f64c8cc27041cdd640f1d3e89',
        'src/third_party/freetype':
            Var('git_url') + '/git/chromium/src/third_party/freetype.git@1f74e4e7ad3ca4163b4578fc30da26a165dd55e7',
    },
    'ios':
    {
        'src/third_party/GTM':
            Var('git_url') + '/external/google-toolbox-for-mac.git@7545ca338f0bcf18dec026599098d72ce53106fe',
        'src/third_party/nss':
            Var('git_url') + '/chromium/deps/nss.git@f32dd411617e86bbb2b4c7fb54063de209f9901a',
    },
    'mac':
    {
        'src/chrome/installer/mac/third_party/xz/xz':
            Var('git_url') + '/chromium/deps/xz.git@604fa85cc4e214aa0f418a2596ea865c0eed7a54',
        'src/chrome/tools/test/reference_build/chrome_mac':
            Var('git_url') + '/chromium/reference_builds/chrome_mac.git@b43b0539e14bf908e771dbbf0b080f7dc9b75219',
        'src/third_party/GTM':
            Var('git_url') + '/external/google-toolbox-for-mac.git@7545ca338f0bcf18dec026599098d72ce53106fe',
        'src/third_party/lighttpd':
            Var('git_url') + '/chromium/deps/lighttpd.git@9dfa55d15937a688a92cbf2b7a8621b0927d06eb',
        'src/third_party/nss':
            Var('git_url') + '/chromium/deps/nss.git@f32dd411617e86bbb2b4c7fb54063de209f9901a',
        'src/third_party/pdfsqueeze':
            Var('git_url') + '/external/pdfsqueeze.git@a2470ff9fcc9d399a1c0ac58e8b1df6f46143801',
        'src/third_party/swig/mac':
            Var('git_url') + '/chromium/deps/swig/mac.git@1b182eef16df2b506f1d710b34df65d55c1ac44e',
    },
    'unix':
    {
        'src/chrome/tools/test/reference_build/chrome_linux':
            Var('git_url') + '/chromium/reference_builds/chrome_linux.git@53d4cfaf7032086779f2f4f40a9b6f21b7dbc3bf',
        'src/third_party/cros_system_api':
            Var('git_url') + '/chromiumos/platform/system_api.git@da5b4f13d8f80f70909d474f1b6814df1a97302d',
        'src/third_party/gold':
            Var('git_url') + '/chromium/deps/gold.git@44ab2e796b8126864b4860eb108dbf5068887063',
        'src/third_party/lss':
            Var('git_url') + '/external/linux-syscall-support/lss.git@88a55e021b5cf8114901c5354894bfec13d13157',
        'src/third_party/openssl':
<<<<<<< HEAD
            Var('github_url') + '/openssl.git@5374a65a6a6cc671aaef05bee6c677dc7a4240ea',
=======
            Var('git_url') + '/chromium/deps/openssl.git@b8cf892dfc08f9bda95857993a5b60c7ccc272d4',
>>>>>>> a99f8b41
        'src/third_party/swig/linux':
            Var('git_url') + '/chromium/deps/swig/linux.git@866b8e0e0e0cfe99ebe608260030916ca0c3f92d',
        'src/third_party/xdg-utils':
            Var('git_url') + '/chromium/deps/xdg-utils.git@7b903508c0dea743114236c35866a9131121ba61',
    },
    'win':
    {
        'src/chrome/tools/test/reference_build/chrome_win':
            Var('git_url') + '/chromium/reference_builds/chrome_win.git@fc239c7dcabcd2a225c281963eedb6a5441fb13b',
        'src/chrome_frame/tools/test/reference_build/chrome_win':
            Var('git_url') + '/chromium/reference_builds/chrome_win.git@b9f52667918a74977cb85eefd4e967150f852fbc',
        'src/third_party/bison':
            Var('git_url') + '/chromium/deps/bison.git@083c9a45e4affdd5464ee2b224c2df649c6e26c3',
        'src/third_party/cygwin':
            Var('git_url') + '/chromium/deps/cygwin.git@3711a17ddd629317f40676bdcc564f32fd7a4fd2',
        'src/third_party/gnu_binutils':
            Var('git_url') + '/native_client/deps/third_party/gnu_binutils.git@f4003433b61b25666565690caf3d7a7a1a4ec436',
        'src/third_party/gperf':
            Var('git_url') + '/chromium/deps/gperf.git@d892d79f64f9449770443fb06da49b5a1e5d33c1',
        'src/third_party/lighttpd':
            Var('git_url') + '/chromium/deps/lighttpd.git@856e79c6109d4f0abe93c01d4c22419e33c9bee7',
        'src/third_party/mingw-w64/mingw/bin':
            Var('git_url') + '/native_client/deps/third_party/mingw-w64/mingw/bin.git@3cc8b140b883a9fe4986d12cfd46c16a093d3527',
        'src/third_party/nacl_sdk_binaries':
            Var('git_url') + '/chromium/deps/nacl_sdk_binaries.git@759dfca03bdc774da7ecbf974f6e2b84f43699a5',
        'src/third_party/nss':
            Var('git_url') + '/chromium/deps/nss.git@f32dd411617e86bbb2b4c7fb54063de209f9901a',
        'src/third_party/pefile':
            Var('git_url') + '/external/pefile.git@d0ca75794f69f1d09fd6d31d40ba2f1e9b3b7fb4',
        'src/third_party/perl':
            Var('git_url') + '/chromium/deps/perl.git@2693003f205ef0f4429a426cc8f6d19a9596e67d',
        'src/third_party/psyco_win32':
            Var('git_url') + '/chromium/deps/psyco_win32.git@a9e06703f2909e3725cf01e415daaac617fb319e',
        'src/third_party/python_26':
            Var('git_url') + '/chromium/deps/python_26.git@67d19f904470effe3122d27101cc5a8195abd157',
        'src/third_party/swig/win':
            Var('git_url') + '/chromium/deps/swig/win.git@986f013ba518541adf5c839811efb35630a31031',
        'src/third_party/syzygy/binaries':
            Var('git_url') + '/external/sawbuck/syzygy/binaries.git@55345ae3c9de0f62c7e3bd9e261b807d8adf7255',
        'src/third_party/xulrunner-sdk':
            Var('git_url') + '/chromium/deps/xulrunner-sdk.git@e9b241c183fa4e7af838ecd70714069ca0eb150c',
        'src/third_party/yasm/binaries':
            Var('git_url') + '/chromium/deps/yasm/binaries.git@52f9b3f4b0aa06da24ef8b123058bb61ee468881',
    },
}

include_rules = [
    '+base',
    '+build',
    '+googleurl',
    '+ipc',
    '+unicode',
    '+testing'
]

skip_child_includes = [
    'breakpad',
    'chrome_frame',
    'delegate_execute',
    'metro_driver',
    'native_client',
    'native_client_sdk',
    'o3d',
    'pdf',
    'sdch',
    'skia',
    'testing',
    'third_party',
    'v8'
]

hooks = [
    {
    'action':
         [
    'python',
    'src/build/download_nacl_toolchains.py',
    '--no-arm-trusted',
    '--optional-pnacl',
    '--pnacl-version',
    '9117',
    '--file-hash',
    'pnacl_linux_x86_32',
    '640b146a6f9b6fa75c86889b02d79e0347b6d6ae',
    '--file-hash',
    'pnacl_linux_x86_64',
    '1ced4adbfd532afe6af12992cbd49a5073bbac62',
    '--file-hash',
    'pnacl_translator',
    '7bbb4b1d4cc55b5855c86e174fc09c5213e665c2',
    '--file-hash',
    'pnacl_mac_x86_32',
    '8402a8e08d7ff4b5e22fd0446ca2baf7fd83f626',
    '--file-hash',
    'pnacl_win_x86_32',
    'f12a43ce3156dc0e7958fdee112dd2025575cb28',
    '--x86-version',
    '9093',
    '--file-hash',
    'mac_x86_newlib',
    '1e94ee62258eacfe8c9c8cd562e93e65427e58e1',
    '--file-hash',
    'win_x86_newlib',
    '2a88bdecf2a53000bddc775ca632f732d3d9fe2b',
    '--file-hash',
    'linux_x86_newlib',
    '5778f4d048907ba1ed871463aac7b15c391b5753',
    '--file-hash',
    'mac_x86',
    'cbf2c42160780a97186fd6ec56b2c720f8117c7e',
    '--file-hash',
    'win_x86',
    'a65981a52a9e8efd06d45c7347e31acdfe2d8c92',
    '--file-hash',
    'linux_x86',
    '96afe9e4038482db59a8f231b13a59f7a7c0c38f',
    '--save-downloads-dir',
    'src/native_client_sdk/src/build_tools/toolchain_archives',
    '--keep'
],
    'pattern':
         '.'
},
    {
    'action':
         [
    'python',
    'src/tools/clang/scripts/update.py',
    '--mac-only'
],
    'pattern':
         '.'
},
    {
    'action':
         [
    'python',
    'src/build/win/setup_cygwin_mount.py',
    '--win-only'
],
    'pattern':
         '.'
},
    {
    'action':
         [
    'python',
    'src/build/util/lastchange.py',
    '-o',
    'src/build/util/LASTCHANGE'
],
    'pattern':
         '.'
},
    {
    'action':
         [
    'python',
    'src/build/gyp_chromium'
],
    'pattern':
         '.'
}
]<|MERGE_RESOLUTION|>--- conflicted
+++ resolved
@@ -13,11 +13,7 @@
     'github_url':
          'http://github.com/rogerwang',
     'webkit_rev':
-<<<<<<< HEAD
-         '@7e6974bbdc30308751da6953fcc3e2399c276e53'
-=======
          '@101eb29fc02337c55f95a69051be7bca5a7c3157'
->>>>>>> a99f8b41
 }
 
 deps = {
@@ -30,11 +26,7 @@
     'src/chrome/test/data/perf/frame_rate/content':
         Var('git_url') + '/chromium/frame_rate/content.git@c10272c88463efeef6bb19c9ec07c42bc8fe22b9',
     'src/googleurl':
-<<<<<<< HEAD
         Var('github_url') + '/googleurl.git@94850dd8fe66bd95d4363476e429c6d170bbdfa6',
-=======
-        Var('git_url') + '/external/google-url.git@05ba5f84d93b9ac5355d7d49281a93acd6089d68',
->>>>>>> a99f8b41
     'src/native_client':
         Var('git_url') + '/native_client/src/native_client.git@647b7e6752e50cc791e9117991a980a78c76abc8',
     'src/native_client_sdk/src/site_scons':
@@ -144,7 +136,6 @@
     'src/tools/page_cycler/acid3':
         Var('git_url') + '/chromium/deps/acid3.git@633fc66cc99ae5bb92b567c6beafde7a01cfdb49',
     'src/v8':
-<<<<<<< HEAD
         Var('github_url') + '/v8.git@f63ee59aaac8849a6168cd43aed519d755232621',
     'src/third_party/libuv':
         Var('github_url') + '/libuv.git@nwebkit',
@@ -152,9 +143,6 @@
         Var('github_url') + '/node.git@5f3dd6bf511974c95db3e1dd151bb05a7c19e0a0',
     'src/third_party/nwebkit':
         Var('github_url') + '/node-webkit.git@a3a13eb0ec131c9202b0804c62449efa5dca87b5',
-=======
-        Var('git_url') + '/external/v8.git@178fb15415fbc935540c9780a526d104437fdf17',
->>>>>>> a99f8b41
 }
 
 deps_os = {
@@ -200,11 +188,7 @@
         'src/third_party/lss':
             Var('git_url') + '/external/linux-syscall-support/lss.git@88a55e021b5cf8114901c5354894bfec13d13157',
         'src/third_party/openssl':
-<<<<<<< HEAD
             Var('github_url') + '/openssl.git@5374a65a6a6cc671aaef05bee6c677dc7a4240ea',
-=======
-            Var('git_url') + '/chromium/deps/openssl.git@b8cf892dfc08f9bda95857993a5b60c7ccc272d4',
->>>>>>> a99f8b41
         'src/third_party/swig/linux':
             Var('git_url') + '/chromium/deps/swig/linux.git@866b8e0e0e0cfe99ebe608260030916ca0c3f92d',
         'src/third_party/xdg-utils':
