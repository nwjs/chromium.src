# DO NOT EDIT EXCEPT FOR LOCAL TESTING.
# THIS IS A GENERATED FILE.
# ALL MANUAL CHANGES WILL BE OVERWRITTEN.
# SEE http://code.google.com/p/chromium/wiki/UsingNewGit
# FOR HOW TO ROLL DEPS
vars = {
    'ffmpeg_hash':
         '@23f177366e3bce3a628a7d3feedceed4e18dcc04',
    'webkit_url':
         'http://git.chromium.org/external/WebKit_trimmed.git',
    'git_url':
         'http://git.chromium.org',
    'github_url':
         'http://github.com/rogerwang',
    'webkit_rev':
<<<<<<< HEAD
         '@b5930ca1b9f60852a896d9f4baf788b758106a08'
=======
         '@cb9114cde537b68483f929a97b92226686f1c1bb'
>>>>>>> 951f626b
}

deps = {
    'src/breakpad/src':
        Var('git_url') + '/external/google-breakpad/src.git@c2c0aaed1f1f1e4c003f9529fd0e9f1e8cac2b0b',
    'src/chrome/test/data/extensions/api_test/permissions/nacl_enabled/bin':
        Var('git_url') + '/native_client/src/native_client/tests/prebuilt.git@3e17365176c94624f46cace174f61834b7f3c35d',
    'src/chrome/test/data/perf/canvas_bench':
        Var('git_url') + '/chromium/canvas_bench.git@a7b40ea5ae0239517d78845a5fc9b12976bfc732',
    'src/chrome/test/data/perf/frame_rate/content':
        Var('git_url') + '/chromium/frame_rate/content.git@c10272c88463efeef6bb19c9ec07c42bc8fe22b9',
    'src/googleurl':
        Var('github_url') + '/googleurl.git@94850dd8fe66bd95d4363476e429c6d170bbdfa6',
    'src/native_client':
        Var('git_url') + '/native_client/src/native_client.git@cc3143408526134f2f05f46ddaa332fd20c243eb',
    'src/native_client_sdk/src/site_scons':
        Var('git_url') + '/native_client/src/native_client/site_scons.git@1e6214cb361161cda3767060716e357fcfbdca32',
    'src/sandbox/linux/seccomp-legacy':
        Var('git_url') + '/external/seccompsandbox.git@197650a0f9a2535b6494e2f66990e43032588fdc',
    'src/sdch/open-vcdiff':
        Var('git_url') + '/external/open-vcdiff.git@438f2a5be6d809bc21611a94cd37bfc8c28ceb33',
    'src/testing/gmock':
        Var('git_url') + '/external/googlemock.git@9bc5e4afdb0407b5fd4acb101e3b11850a90a873',
    'src/testing/gtest':
        Var('git_url') + '/external/googletest.git@090d8a824857f24e5ec780112a3d4b269f9a7d3d',
    'src/third_party/WebKit':
        Var('webkit_url') + Var('webkit_rev'),
    'src/third_party/angle':
        Var('git_url') + '/external/angleproject.git@763bb3fb5c0c0199f0ef4af664575a4c6341609a',
    'src/third_party/bidichecker':
        Var('git_url') + '/external/bidichecker/lib.git@97f2aa645b74c28c57eca56992235c79850fa9e0',
    'src/third_party/cacheinvalidation/files/src/google':
        Var('git_url') + '/external/google-cache-invalidation-api/src/google.git@b6874a1e50bb7c8fe042828b1a0b017efb515365',
    'src/third_party/ffmpeg':
        Var('git_url') + '/chromium/third_party/ffmpeg.git' + Var('ffmpeg_hash'),
    'src/third_party/flac':
        Var('git_url') + '/chromium/deps/flac.git@2ba6d0b1b74de09ae4b1f04399127b4aaa20e070',
    'src/third_party/hunspell':
        Var('git_url') + '/chromium/deps/hunspell.git@0d7f4ca64f9288f0ce37eb8e7edba064ba400866',
    'src/third_party/hunspell_dictionaries':
        Var('git_url') + '/chromium/deps/hunspell_dictionaries.git@b414ff561d7e531c072b6639b9562bdea5d13bc4',
    'src/third_party/icu':
        Var('git_url') + '/chromium/deps/icu46.git@53ac6db57d9d09e43079f54feec59b735ed23670',
    'src/third_party/jsoncpp/source/include':
        Var('git_url') + '/external/jsoncpp/jsoncpp/include.git@b0dd48e02b6e6248328db78a65b5c601f150c349',
    'src/third_party/jsoncpp/source/src/lib_json':
        Var('git_url') + '/external/jsoncpp/jsoncpp/src/lib_json.git@a8caa51ba2f80971a45880425bf2ae864a786784',
    'src/third_party/leveldatabase/src':
        Var('git_url') + '/external/leveldb.git@77ecdbbe2c5eb06696658955508e30fd0a1ebebe',
    'src/third_party/libexif/sources':
        Var('git_url') + '/chromium/deps/libexif/sources.git@d815c325bab0d1871d4c7e70600ecdfdab07db9e',
    'src/third_party/libjingle/source':
        Var('git_url') + '/external/libjingle.git@872892c65a143c9bb88db7e562b8c6aec91e47fb',
    'src/third_party/libjpeg_turbo':
        Var('git_url') + '/chromium/deps/libjpeg_turbo.git@2fdc3a8097b6a3f5de84aa9e6c901544d7166dec',
    'src/third_party/libphonenumber/src/phonenumbers':
        Var('git_url') + '/external/libphonenumber/cpp/src/phonenumbers.git@a6eef04c15f45d5916ee3429d24665c49148b99b',
    'src/third_party/libphonenumber/src/resources':
        Var('git_url') + '/external/libphonenumber/resources.git@4e9022bbb030ae3c7e8b647a5fd0b39a87e613ae',
    'src/third_party/libphonenumber/src/test':
        Var('git_url') + '/external/libphonenumber/cpp/test.git@db7f8bd462a209bbe81a0989e2f4387e74636ec5',
    'src/third_party/libsrtp':
        Var('git_url') + '/chromium/deps/libsrtp.git@362c71e8d0dc205a4ad9f4709d42c25864ac872a',
    'src/third_party/libvpx':
        Var('git_url') + '/chromium/deps/libvpx.git@e97387f670b3d93c3ffd353f64418c76d16bde33',
    'src/third_party/libyuv':
        Var('git_url') + '/external/libyuv.git@4f45c11aaf05acec716f5d1ad1bb3abaffef9cf6',
    'src/third_party/mozc/chrome/chromeos/renderer':
        Var('git_url') + '/external/mozc/src/chrome/chromeos/renderer.git@89f4cd325e4a0af7c2b3d0ce230187ac61ecec45',
    'src/third_party/mozc/session':
        Var('git_url') + '/external/mozc/src/session.git@2fcc92e77f89b40f51af703954c14bc524b9fcb0',
    'src/third_party/ots':
        Var('git_url') + '/external/ots.git@92ae1613a125071690336a57cedd4dd9e298cf20',
    'src/third_party/pyftpdlib/src':
        Var('git_url') + '/external/pyftpdlib.git@2be6d65e31c7ee6320d059f581f05ae8d89d7e45',
    'src/third_party/pylib':
        Var('git_url') + '/native_client/src/third_party/pylib.git@be1b3e269cb698f969a5a630a026628cc6d6cc78',
    'src/third_party/pymox/src':
        Var('git_url') + '/external/pymox.git@df220ffcc57380c3823aae52cdea0d7bb6f2b145',
    'src/third_party/safe_browsing/testing':
        Var('git_url') + '/external/google-safe-browsing/testing.git@cce6acae720c31b5a822e962027d6337d3f5bb34',
    'src/third_party/scons-2.0.1':
        Var('git_url') + '/native_client/src/third_party/scons-2.0.1.git@c81c95aff36392cffede13382dd5fcad25c0a603',
    'src/third_party/sfntly/cpp/src':
        Var('git_url') + '/external/sfntly/cpp/src.git@cfb2f1743f0169ad8d01035458617bce97107539',
    'src/third_party/skia/include':
        Var('git_url') + '/external/skia/include.git@6ffd46fad8d3acc3df32cff33c6580e77f5ccb20',
    'src/third_party/skia/src':
        Var('git_url') + '/external/skia/src.git@cdd0ee6e996419f31f66653f09440237c24f8fb2',
    'src/third_party/smhasher/src':
        Var('git_url') + '/external/smhasher.git@b35e562e2d80bc47a51b53ec92a305eb9a3383b4',
    'src/third_party/snappy/src':
        Var('git_url') + '/external/snappy.git@5a4a7d94c947c66a7608cfc38258beb32274d9c8',
    'src/third_party/speex':
        Var('git_url') + '/chromium/deps/speex.git@a79adadda5ed70fce6ddce1f0767fac623a9beb7',
    'src/third_party/swig/Lib':
        Var('git_url') + '/chromium/deps/swig/Lib.git@549f0b084ad9c40ef42d111303d831eb8d91252e',
    'src/third_party/trace-viewer':
        Var('git_url') + '/external/trace-viewer.git@a48ad4b09e7f2991e682b532b23a8b9b24570f40',
    'src/third_party/undoview':
        Var('git_url') + '/chromium/deps/undoview.git@3ba503e248f3cdbd81b78325a24ece0984637559',
    'src/third_party/v8-i18n':
        Var('git_url') + '/external/v8-i18n.git@d7852687d80c2fe3e7d0d9a484dd8730f5739bac',
    'src/third_party/webdriver/pylib':
        Var('git_url') + '/external/selenium/py.git@304801aede8d4b52a30657201aefed7479c0c9dd',
    'src/third_party/webgl_conformance':
        Var('git_url') + '/chromium/deps/webgl/sdk/tests.git@76055d9480f6d780f6caa6a72485c5c4aecd6692',
    'src/third_party/webpagereplay':
        Var('git_url') + '/external/web-page-replay.git@1f4bc503e6d8f465c0785725ad2f494a7302efcd',
    'src/third_party/webrtc':
        Var('git_url') + '/external/webrtc/stable/src.git@7e314661b093f17ee296100399c7b5a6d4d145cf',
    'src/third_party/yasm/source/patched-yasm':
        Var('git_url') + '/chromium/deps/yasm/patched-yasm.git@f164a228f51c17ffc3ed69516a7dc6abdf2d2c8e',
    'src/tools/deps2git':
        Var('git_url') + '/chromium/tools/deps2git.git@4bd664b0d9a7263ac562aa98802c2c6cfab87871',
    'src/tools/grit':
        Var('git_url') + '/external/grit-i18n.git@552e82ccf78f2056816503dd82d594b71d9034de',
    'src/tools/gyp':
        Var('git_url') + '/external/gyp.git@eaf01b0fc0c855b5feb90723fe01ea4ac7ed40f0',
    'src/tools/page_cycler/acid3':
        Var('git_url') + '/chromium/deps/acid3.git@633fc66cc99ae5bb92b567c6beafde7a01cfdb49',
    'src/v8':
<<<<<<< HEAD
        Var('git_url') + '/external/v8.git@178fb15415fbc935540c9780a526d104437fdf17',
    'src/third_party/libuv':
        'https://github.com/zcbenz/libuv.git@2849888b5a',
    'src/third_party/node':
        'https://github.com/zcbenz/node.git@311f34c6e2',
=======
        Var('git_url') + '/external/v8.git@129d398d682e6ca3910808c913212ce532f1e155',
>>>>>>> 951f626b
}

deps_os = {
    'android':
    {
        'src/third_party/aosp':
            Var('git_url') + '/chromium/deps/aosp.git@bbafe5155dff86bbba1e92b42a073ffcfcfbf28c',
        'src/third_party/freetype':
            Var('git_url') + '/git/chromium/src/third_party/freetype.git@1f74e4e7ad3ca4163b4578fc30da26a165dd55e7',
    },
    'ios':
    {
        'src/third_party/GTM':
            Var('git_url') + '/external/google-toolbox-for-mac.git@7545ca338f0bcf18dec026599098d72ce53106fe',
        'src/third_party/nss':
            Var('git_url') + '/chromium/deps/nss.git@f32dd411617e86bbb2b4c7fb54063de209f9901a',
    },
    'mac':
    {
        'src/chrome/installer/mac/third_party/xz/xz':
            Var('git_url') + '/chromium/deps/xz.git@604fa85cc4e214aa0f418a2596ea865c0eed7a54',
        'src/chrome/tools/test/reference_build/chrome_mac':
            Var('git_url') + '/chromium/reference_builds/chrome_mac.git@b43b0539e14bf908e771dbbf0b080f7dc9b75219',
        'src/third_party/GTM':
            Var('git_url') + '/external/google-toolbox-for-mac.git@7545ca338f0bcf18dec026599098d72ce53106fe',
        'src/third_party/lighttpd':
            Var('git_url') + '/chromium/deps/lighttpd.git@9dfa55d15937a688a92cbf2b7a8621b0927d06eb',
        'src/third_party/nss':
            Var('git_url') + '/chromium/deps/nss.git@f32dd411617e86bbb2b4c7fb54063de209f9901a',
        'src/third_party/pdfsqueeze':
            Var('git_url') + '/external/pdfsqueeze.git@5936b871e6a087b7e50d4cbcb122378d8a07499f',
        'src/third_party/swig/mac':
            Var('git_url') + '/chromium/deps/swig/mac.git@1b182eef16df2b506f1d710b34df65d55c1ac44e',
    },
    'unix':
    {
        'src/chrome/tools/test/reference_build/chrome_linux':
            Var('git_url') + '/chromium/reference_builds/chrome_linux.git@53d4cfaf7032086779f2f4f40a9b6f21b7dbc3bf',
        'src/third_party/cros_system_api':
            Var('git_url') + '/chromiumos/platform/system_api.git@da5b4f13d8f80f70909d474f1b6814df1a97302d',
        'src/third_party/gold':
            Var('git_url') + '/chromium/deps/gold.git@44ab2e796b8126864b4860eb108dbf5068887063',
        'src/third_party/lss':
            Var('git_url') + '/external/linux-syscall-support/lss.git@88a55e021b5cf8114901c5354894bfec13d13157',
        'src/third_party/openssl':
            Var('github_url') + '/openssl.git@5374a65a6a6cc671aaef05bee6c677dc7a4240ea',
        'src/third_party/swig/linux':
            Var('git_url') + '/chromium/deps/swig/linux.git@866b8e0e0e0cfe99ebe608260030916ca0c3f92d',
        'src/third_party/xdg-utils':
            Var('git_url') + '/chromium/deps/xdg-utils.git@7b903508c0dea743114236c35866a9131121ba61',
    },
    'win':
    {
        'src/chrome/tools/test/reference_build/chrome_win':
            Var('git_url') + '/chromium/reference_builds/chrome_win.git@fc239c7dcabcd2a225c281963eedb6a5441fb13b',
        'src/chrome_frame/tools/test/reference_build/chrome_win':
            Var('git_url') + '/chromium/reference_builds/chrome_win.git@b9f52667918a74977cb85eefd4e967150f852fbc',
        'src/third_party/bison':
            Var('git_url') + '/chromium/deps/bison.git@083c9a45e4affdd5464ee2b224c2df649c6e26c3',
        'src/third_party/cygwin':
            Var('git_url') + '/chromium/deps/cygwin.git@3711a17ddd629317f40676bdcc564f32fd7a4fd2',
        'src/third_party/gnu_binutils':
            Var('git_url') + '/native_client/deps/third_party/gnu_binutils.git@f4003433b61b25666565690caf3d7a7a1a4ec436',
        'src/third_party/gperf':
            Var('git_url') + '/chromium/deps/gperf.git@d892d79f64f9449770443fb06da49b5a1e5d33c1',
        'src/third_party/lighttpd':
            Var('git_url') + '/chromium/deps/lighttpd.git@856e79c6109d4f0abe93c01d4c22419e33c9bee7',
        'src/third_party/mingw-w64/mingw/bin':
            Var('git_url') + '/native_client/deps/third_party/mingw-w64/mingw/bin.git@3cc8b140b883a9fe4986d12cfd46c16a093d3527',
        'src/third_party/nacl_sdk_binaries':
            Var('git_url') + '/chromium/deps/nacl_sdk_binaries.git@759dfca03bdc774da7ecbf974f6e2b84f43699a5',
        'src/third_party/nss':
            Var('git_url') + '/chromium/deps/nss.git@f32dd411617e86bbb2b4c7fb54063de209f9901a',
        'src/third_party/pefile':
            Var('git_url') + '/external/pefile.git@d0ca75794f69f1d09fd6d31d40ba2f1e9b3b7fb4',
        'src/third_party/perl':
            Var('git_url') + '/chromium/deps/perl.git@ac0d98b5cee6c024b0cffeb4f8f45b6fc5ccdb78',
        'src/third_party/psyco_win32':
            Var('git_url') + '/chromium/deps/psyco_win32.git@a9e06703f2909e3725cf01e415daaac617fb319e',
        'src/third_party/python_26':
            Var('git_url') + '/chromium/deps/python_26.git@67d19f904470effe3122d27101cc5a8195abd157',
        'src/third_party/swig/win':
            Var('git_url') + '/chromium/deps/swig/win.git@986f013ba518541adf5c839811efb35630a31031',
        'src/third_party/syzygy/binaries':
            Var('git_url') + '/external/sawbuck/syzygy/binaries.git@55345ae3c9de0f62c7e3bd9e261b807d8adf7255',
        'src/third_party/xulrunner-sdk':
            Var('git_url') + '/chromium/deps/xulrunner-sdk.git@e9b241c183fa4e7af838ecd70714069ca0eb150c',
        'src/third_party/yasm/binaries':
            Var('git_url') + '/chromium/deps/yasm/binaries.git@52f9b3f4b0aa06da24ef8b123058bb61ee468881',
    },
}

include_rules = [
    '+base',
    '+build',
    '+googleurl',
    '+ipc',
    '+unicode',
    '+testing'
]

skip_child_includes = [
    'breakpad',
    'chrome_frame',
    'delegate_execute',
    'metro_driver',
    'native_client_sdk',
    'o3d',
    'pdf',
    'sdch',
    'skia',
    'testing',
    'third_party',
    'v8'
]

hooks = [
    {
    'action':
         [
    'python',
    'src/build/download_nacl_toolchains.py',
    '--no-arm-trusted',
    '--optional-pnacl',
    '--pnacl-version',
    '9213',
    '--file-hash',
    'pnacl_linux_x86_32',
    'a3b1a1221f3198302c2437321e2ef8f736fecd16',
    '--file-hash',
    'pnacl_linux_x86_64',
    'd3275949352c35aa6272117e34931068ac190c14',
    '--file-hash',
    'pnacl_translator',
    '689ef2a1b4b013b4cbfb42e0ff71eaaf5aba5c1d',
    '--file-hash',
    'pnacl_mac_x86_32',
    '1aff8c3c105dfb01224fd92e7cb39cdbb130edbc',
    '--file-hash',
    'pnacl_win_x86_32',
    '906beb9ecbc6be9a8f456f45dabd715bae8db16a',
    '--x86-version',
    '9170',
    '--file-hash',
    'mac_x86_newlib',
    '93f3a7ca6f97b093380ab4c305b2be42e89004c0',
    '--file-hash',
    'win_x86_newlib',
    'c4dd3f8b65e309d242a3bfce89a15f580ef2e4f0',
    '--file-hash',
    'linux_x86_newlib',
    'c3598baef5a49e6ce8ca768d7f01383641d56025',
    '--file-hash',
    'mac_x86',
    '664e057b1507923b0526ebb7294deb8c31cb8bfc',
    '--file-hash',
    'win_x86',
    '9a854462e601338153bc65bfdc1171a87dc0bfe6',
    '--file-hash',
    'linux_x86',
    '5a013540b816336f6f2af26c525f8d9f8e20e144',
    '--save-downloads-dir',
    'src/native_client_sdk/src/build_tools/toolchain_archives',
    '--keep'
],
    'pattern':
         '.'
},
    {
    'action':
         [
    'python',
    'src/tools/clang/scripts/update.py',
    '--mac-only'
],
    'pattern':
         '.'
},
    {
    'action':
         [
    'python',
    'src/build/win/setup_cygwin_mount.py',
    '--win-only'
],
    'pattern':
         '.'
},
    {
    'action':
         [
    'python',
    'src/build/util/lastchange.py',
    '-o',
    'src/build/util/LASTCHANGE'
],
    'pattern':
         '.'
},
    {
    'action':
         [
    'python',
    'src/build/gyp_chromium'
],
    'pattern':
         '.'
}
]<|MERGE_RESOLUTION|>--- conflicted
+++ resolved
@@ -13,11 +13,7 @@
     'github_url':
          'http://github.com/rogerwang',
     'webkit_rev':
-<<<<<<< HEAD
          '@b5930ca1b9f60852a896d9f4baf788b758106a08'
-=======
-         '@cb9114cde537b68483f929a97b92226686f1c1bb'
->>>>>>> 951f626b
 }
 
 deps = {
@@ -140,15 +136,11 @@
     'src/tools/page_cycler/acid3':
         Var('git_url') + '/chromium/deps/acid3.git@633fc66cc99ae5bb92b567c6beafde7a01cfdb49',
     'src/v8':
-<<<<<<< HEAD
-        Var('git_url') + '/external/v8.git@178fb15415fbc935540c9780a526d104437fdf17',
+        Var('git_url') + '/external/v8.git@129d398d682e6ca3910808c913212ce532f1e155',
     'src/third_party/libuv':
         'https://github.com/zcbenz/libuv.git@2849888b5a',
     'src/third_party/node':
         'https://github.com/zcbenz/node.git@311f34c6e2',
-=======
-        Var('git_url') + '/external/v8.git@129d398d682e6ca3910808c913212ce532f1e155',
->>>>>>> 951f626b
 }
 
 deps_os = {
