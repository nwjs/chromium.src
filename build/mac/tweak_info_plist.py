#!/usr/bin/env python

# Copyright (c) 2012 The Chromium Authors. All rights reserved.
# Use of this source code is governed by a BSD-style license that can be
# found in the LICENSE file.

#
# Xcode supports build variable substitutions and CPP; sadly, that doesn't work
# because:
#
# 1. Xcode wants to do the Info.plist work before it runs any build phases,
#    this means if we were to generate a .h file for INFOPLIST_PREFIX_HEADER
#    we'd have to put it in another target so it runs in time.
# 2. Xcode also doesn't check to see if the header being used as a prefix for
#    the Info.plist has changed.  So even if we updated it, it's only looking
#    at the modtime of the info.plist to see if that's changed.
#
# So, we work around all of this by making a script build phase that will run
# during the app build, and simply update the info.plist in place.  This way
# by the time the app target is done, the info.plist is correct.
#

import optparse
import os
from os import environ as env
import plistlib
import re
import subprocess
import sys
import tempfile

TOP = os.path.join(env['SRCROOT'], '..')

sys.path.insert(0, os.path.join(TOP, "build/util"))
import lastchange


def _GetOutput(args):
  """Runs a subprocess and waits for termination. Returns (stdout, returncode)
  of the process. stderr is attached to the parent."""
  proc = subprocess.Popen(args, stdout=subprocess.PIPE)
  (stdout, stderr) = proc.communicate()
  return (stdout, proc.returncode)


def _GetOutputNoError(args):
  """Similar to _GetOutput() but ignores stderr. If there's an error launching
  the child (like file not found), the exception will be caught and (None, 1)
  will be returned to mimic quiet failure."""
  try:
    proc = subprocess.Popen(args, stdout=subprocess.PIPE,
                            stderr=subprocess.PIPE)
  except OSError:
    return (None, 1)
  (stdout, stderr) = proc.communicate()
  return (stdout, proc.returncode)


def _RemoveKeys(plist, *keys):
  """Removes a varargs of keys from the plist."""
  for key in keys:
    try:
      del plist[key]
    except KeyError:
      pass


def _AddVersionKeys(plist, version=None):
  """Adds the product version number into the plist. Returns True on success and
  False on error. The error will be printed to stderr."""
  if version:
    match = re.match('\d+\.\d+\.(\d+\.\d+)$', version)
    if not match:
      print >>sys.stderr, 'Invalid version string specified: "%s"' % version
      return False

    full_version = match.group(0)
    bundle_version = match.group(1)

  else:
    # Pull in the Chrome version number.
    VERSION_TOOL = os.path.join(TOP, 'chrome/tools/build/version.py')
    VERSION_FILE = os.path.join(TOP, 'chrome/VERSION')

    (stdout, retval1) = _GetOutput([VERSION_TOOL, '-f', VERSION_FILE, '-t',
                                    '@MAJOR@.@MINOR@.@BUILD@.@PATCH@'])
    full_version = stdout.rstrip()

    (stdout, retval2) = _GetOutput([VERSION_TOOL, '-f', VERSION_FILE, '-t',
                                    '@BUILD@.@PATCH@'])
    bundle_version = stdout.rstrip()

    # If either of the two version commands finished with non-zero returncode,
    # report the error up.
    if retval1 or retval2:
      return False

  # Add public version info so "Get Info" works.
  plist['CFBundleShortVersionString'] = full_version

  # Honor the 429496.72.95 limit.  The maximum comes from splitting 2^32 - 1
  # into  6, 2, 2 digits.  The limitation was present in Tiger, but it could
  # have been fixed in later OS release, but hasn't been tested (it's easy
  # enough to find out with "lsregister -dump).
  # http://lists.apple.com/archives/carbon-dev/2006/Jun/msg00139.html
  # BUILD will always be an increasing value, so BUILD_PATH gives us something
  # unique that meetings what LS wants.
  plist['CFBundleVersion'] = bundle_version

  # Return with no error.
  return True


def _DoSCMKeys(plist, add_keys):
  """Adds the SCM information, visible in about:version, to property list. If
  |add_keys| is True, it will insert the keys, otherwise it will remove them."""
  scm_path, scm_revision = None, None
  if add_keys:
    version_info = lastchange.FetchVersionInfo(
        default_lastchange=None, directory=TOP)
    scm_path, scm_revision = version_info.url, version_info.revision

  # See if the operation failed.
  _RemoveKeys(plist, 'SCMRevision')
  if scm_revision != None:
    plist['SCMRevision'] = scm_revision
  elif add_keys:
    print >>sys.stderr, 'Could not determine SCM revision.  This may be OK.'

  if scm_path != None:
    plist['SCMPath'] = scm_path
  else:
    _RemoveKeys(plist, 'SCMPath')


def _DoPDFKeys(plist, add_keys):
  """Adds PDF support to the document types list. If add_keys is True, it will
  add the type information dictionary. If it is False, it will remove it if
  present."""

  PDF_FILE_EXTENSION = 'pdf'

  def __AddPDFKeys(sub_plist):
    """Writes the keys into a sub-dictionary of the plist."""
    sub_plist['CFBundleTypeExtensions'] = [PDF_FILE_EXTENSION]
    sub_plist['CFBundleTypeIconFile'] = 'document.icns'
    sub_plist['CFBundleTypeMIMETypes'] = 'application/pdf'
    sub_plist['CFBundleTypeName'] = 'PDF Document'
    sub_plist['CFBundleTypeRole'] = 'Viewer'

  DOCUMENT_TYPES_KEY = 'CFBundleDocumentTypes'

  # First get the list of document types, creating it if necessary.
  try:
    extensions = plist[DOCUMENT_TYPES_KEY]
  except KeyError:
    # If this plist doesn't have a type dictionary, create one if set to add the
    # keys. If not, bail.
    if not add_keys:
      return
    extensions = plist[DOCUMENT_TYPES_KEY] = []

  # Loop over each entry in the list, looking for one that handles PDF types.
  for i, ext in enumerate(extensions):
    # If an entry for .pdf files is found...
    if 'CFBundleTypeExtensions' not in ext:
      continue
    if PDF_FILE_EXTENSION in ext['CFBundleTypeExtensions']:
      if add_keys:
        # Overwrite the existing keys with new ones.
        __AddPDFKeys(ext)
      else:
        # Otherwise, delete the entry entirely.
        del extensions[i]
      return

  # No PDF entry exists. If one needs to be added, do so now.
  if add_keys:
    pdf_entry = {}
    __AddPDFKeys(pdf_entry)
    extensions.append(pdf_entry)


def _AddBreakpadKeys(plist, branding):
  """Adds the Breakpad keys. This must be called AFTER _AddVersionKeys() and
  also requires the |branding| argument."""
  plist['BreakpadReportInterval'] = '3600'  # Deliberately a string.
  plist['BreakpadProduct'] = '%s_Mac' % branding
  plist['BreakpadProductDisplay'] = branding
  plist['BreakpadVersion'] = plist['CFBundleShortVersionString']
  # These are both deliberately strings and not boolean.
  plist['BreakpadSendAndExit'] = 'YES'
  plist['BreakpadSkipConfirm'] = 'YES'


def _RemoveBreakpadKeys(plist):
  """Removes any set Breakpad keys."""
  _RemoveKeys(plist,
      'BreakpadURL',
      'BreakpadReportInterval',
      'BreakpadProduct',
      'BreakpadProductDisplay',
      'BreakpadVersion',
      'BreakpadSendAndExit',
      'BreakpadSkipConfirm')


def _AddKeystoneKeys(plist, bundle_identifier):
  """Adds the Keystone keys. This must be called AFTER _AddVersionKeys() and
  also requires the |bundle_identifier| argument (com.example.product)."""
  plist['KSVersion'] = plist['CFBundleShortVersionString']
  plist['KSProductID'] = bundle_identifier
  plist['KSUpdateURL'] = 'https://tools.google.com/service/update2'


def _RemoveKeystoneKeys(plist):
  """Removes any set Keystone keys."""
  _RemoveKeys(plist,
      'KSVersion',
      'KSProductID',
      'KSUpdateURL')


def Main(argv):
  parser = optparse.OptionParser('%prog [options]')
  parser.add_option('--breakpad', dest='use_breakpad', action='store',
      type='int', default=False, help='Enable Breakpad [1 or 0]')
  parser.add_option('--breakpad_uploads', dest='breakpad_uploads',
      action='store', type='int', default=False,
      help='Enable Breakpad\'s uploading of crash dumps [1 or 0]')
  parser.add_option('--keystone', dest='use_keystone', action='store',
      type='int', default=False, help='Enable Keystone [1 or 0]')
  parser.add_option('--scm', dest='add_scm_info', action='store', type='int',
      default=True, help='Add SCM metadata [1 or 0]')
  parser.add_option('--pdf', dest='add_pdf_support', action='store', type='int',
      default=False, help='Add PDF file handler support [1 or 0]')
  parser.add_option('--branding', dest='branding', action='store',
      type='string', default=None, help='The branding of the binary')
  parser.add_option('--bundle_id', dest='bundle_identifier',
      action='store', type='string', default=None,
      help='The bundle id of the binary')
<<<<<<< HEAD
  parser.add_option('--version', dest='add_version', action='store', type='int',
      default=False, help='Add version metadata [1 or 0]')
=======
  parser.add_option('--version', dest='version', action='store', type='string',
      default=None, help='The version string [major.minor.build.patch]')
>>>>>>> ffce9060
  (options, args) = parser.parse_args(argv)

  if len(args) > 0:
    print >>sys.stderr, parser.get_usage()
    return 1

  # Read the plist into its parsed format.
  DEST_INFO_PLIST = os.path.join(env['TARGET_BUILD_DIR'], env['INFOPLIST_PATH'])
  plist = plistlib.readPlist(DEST_INFO_PLIST)

  # Insert the product version.
<<<<<<< HEAD
  if options.add_version:
    if not _AddVersionKeys(plist):
      return 2
=======
  if not _AddVersionKeys(plist, version=options.version):
    return 2
>>>>>>> ffce9060

  # Add Breakpad if configured to do so.
  if options.use_breakpad:
    if options.branding is None:
      print >>sys.stderr, 'Use of Breakpad requires branding.'
      return 1
    _AddBreakpadKeys(plist, options.branding)
    if options.breakpad_uploads:
      plist['BreakpadURL'] = 'https://clients2.google.com/cr/report'
    else:
      # This allows crash dumping to a file without uploading the
      # dump, for testing purposes.  Breakpad does not recognise
      # "none" as a special value, but this does stop crash dump
      # uploading from happening.  We need to specify something
      # because if "BreakpadURL" is not present, Breakpad will not
      # register its crash handler and no crash dumping will occur.
      plist['BreakpadURL'] = 'none'
  else:
    _RemoveBreakpadKeys(plist)

  # Only add Keystone in Release builds.
  if options.use_keystone and env['CONFIGURATION'] == 'Release':
    if options.bundle_identifier is None:
      print >>sys.stderr, 'Use of Keystone requires the bundle id.'
      return 1
    _AddKeystoneKeys(plist, options.bundle_identifier)
  else:
    _RemoveKeystoneKeys(plist)

  # Adds or removes any SCM keys.
  _DoSCMKeys(plist, options.add_scm_info)

  # Adds or removes the PDF file handler entry.
  _DoPDFKeys(plist, options.add_pdf_support)

  # Now that all keys have been mutated, rewrite the file.
  temp_info_plist = tempfile.NamedTemporaryFile()
  plistlib.writePlist(plist, temp_info_plist.name)

  # Info.plist will work perfectly well in any plist format, but traditionally
  # applications use xml1 for this, so convert it to ensure that it's valid.
  proc = subprocess.Popen(['plutil', '-convert', 'xml1', '-o', DEST_INFO_PLIST,
                           temp_info_plist.name])
  proc.wait()
  return proc.returncode


if __name__ == '__main__':
  sys.exit(Main(sys.argv[1:]))<|MERGE_RESOLUTION|>--- conflicted
+++ resolved
@@ -239,13 +239,8 @@
   parser.add_option('--bundle_id', dest='bundle_identifier',
       action='store', type='string', default=None,
       help='The bundle id of the binary')
-<<<<<<< HEAD
-  parser.add_option('--version', dest='add_version', action='store', type='int',
-      default=False, help='Add version metadata [1 or 0]')
-=======
   parser.add_option('--version', dest='version', action='store', type='string',
       default=None, help='The version string [major.minor.build.patch]')
->>>>>>> ffce9060
   (options, args) = parser.parse_args(argv)
 
   if len(args) > 0:
@@ -257,14 +252,8 @@
   plist = plistlib.readPlist(DEST_INFO_PLIST)
 
   # Insert the product version.
-<<<<<<< HEAD
-  if options.add_version:
-    if not _AddVersionKeys(plist):
-      return 2
-=======
   if not _AddVersionKeys(plist, version=options.version):
     return 2
->>>>>>> ffce9060
 
   # Add Breakpad if configured to do so.
   if options.use_breakpad:
