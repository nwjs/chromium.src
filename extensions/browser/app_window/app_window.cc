// Copyright 2014 The Chromium Authors. All rights reserved.
// Use of this source code is governed by a BSD-style license that can be
// found in the LICENSE file.

#include "extensions/browser/app_window/app_window.h"

#include <stddef.h>

#include <algorithm>
#include <string>
#include <utility>
#include <vector>

#include "base/callback_helpers.h"
#include "base/command_line.h"
#include "base/strings/string_util.h"
#include "base/strings/utf_string_conversions.h"
#include "base/task_runner.h"
#include "base/thread_task_runner_handle.h"
#include "base/values.h"
#include "build/build_config.h"
#include "components/web_modal/web_contents_modal_dialog_manager.h"
#include "content/public/browser/browser_context.h"
#include "content/public/browser/invalidate_type.h"
#include "content/public/browser/navigation_entry.h"
#include "content/public/browser/render_view_host.h"
#include "content/public/browser/render_widget_host.h"
#include "content/public/browser/resource_dispatcher_host.h"
#include "content/public/browser/web_contents.h"
#include "content/public/common/browser_side_navigation_policy.h"
#include "content/public/common/content_switches.h"
#include "content/public/common/media_stream_request.h"
#include "extensions/browser/app_window/app_delegate.h"
#include "extensions/browser/app_window/app_web_contents_helper.h"
#include "extensions/browser/app_window/app_window_client.h"
#include "extensions/browser/app_window/app_window_geometry_cache.h"
#include "extensions/browser/app_window/app_window_registry.h"
#include "extensions/browser/app_window/native_app_window.h"
#include "extensions/browser/app_window/size_constraints.h"
#include "extensions/browser/extension_registry.h"
#include "extensions/browser/extension_system.h"
#include "extensions/browser/extension_web_contents_observer.h"
#include "extensions/browser/extensions_browser_client.h"
#include "extensions/browser/notification_types.h"
#include "extensions/browser/process_manager.h"
#include "extensions/browser/suggest_permission_util.h"
#include "extensions/browser/view_type_utils.h"
#include "extensions/common/draggable_region.h"
#include "extensions/common/extension.h"
#include "extensions/common/manifest_handlers/icons_handler.h"
#include "extensions/common/permissions/permissions_data.h"
#include "extensions/common/switches.h"
#include "extensions/grit/extensions_browser_resources.h"
#include "third_party/skia/include/core/SkRegion.h"
#include "ui/base/resource/resource_bundle.h"
#include "ui/gfx/screen.h"

#if !defined(OS_MACOSX)
#include "base/prefs/pref_service.h"
#include "extensions/browser/pref_names.h"
#endif

#include "extensions/browser/extension_host.h"
#include "extensions/common/extension_messages.h"

#include "content/public/browser/render_frame_host.h"
#include "content/public/common/renderer_preferences.h"

#include "extensions/browser/process_manager.h"
#include "extensions/browser/app_window/app_window_contents.h"
#include "extensions/browser/event_router.h"

#include "content/nw/src/nw_base.h"
#include "content/nw/src/nw_content.h"
#include "content/nw/src/common/shell_switches.h"


using content::BrowserContext;
using content::ConsoleMessageLevel;
using content::WebContents;
using web_modal::WebContentsModalDialogHost;
using web_modal::WebContentsModalDialogManager;

namespace content {
  extern bool g_support_transparency;
  extern bool g_force_cpu_draw;
}

namespace extensions {

namespace {

const int kDefaultWidth = 512;
const int kDefaultHeight = 384;

void SetConstraintProperty(const std::string& name,
                           int value,
                           base::DictionaryValue* bounds_properties) {
  if (value != SizeConstraints::kUnboundedSize)
    bounds_properties->SetInteger(name, value);
  else
    bounds_properties->Set(name, base::Value::CreateNullValue());
}

void SetBoundsProperties(const gfx::Rect& bounds,
                         const gfx::Size& min_size,
                         const gfx::Size& max_size,
                         const std::string& bounds_name,
                         base::DictionaryValue* window_properties) {
  scoped_ptr<base::DictionaryValue> bounds_properties(
      new base::DictionaryValue());

  bounds_properties->SetInteger("left", bounds.x());
  bounds_properties->SetInteger("top", bounds.y());
  bounds_properties->SetInteger("width", bounds.width());
  bounds_properties->SetInteger("height", bounds.height());

  SetConstraintProperty("minWidth", min_size.width(), bounds_properties.get());
  SetConstraintProperty(
      "minHeight", min_size.height(), bounds_properties.get());
  SetConstraintProperty("maxWidth", max_size.width(), bounds_properties.get());
  SetConstraintProperty(
      "maxHeight", max_size.height(), bounds_properties.get());

  window_properties->Set(bounds_name, bounds_properties.release());
}

// Combines the constraints of the content and window, and returns constraints
// for the window.
gfx::Size GetCombinedWindowConstraints(const gfx::Size& window_constraints,
                                       const gfx::Size& content_constraints,
                                       const gfx::Insets& frame_insets) {
  gfx::Size combined_constraints(window_constraints);
  if (content_constraints.width() > 0) {
    combined_constraints.set_width(
        content_constraints.width() + frame_insets.width());
  }
  if (content_constraints.height() > 0) {
    combined_constraints.set_height(
        content_constraints.height() + frame_insets.height());
  }
  return combined_constraints;
}

// Combines the constraints of the content and window, and returns constraints
// for the content.
gfx::Size GetCombinedContentConstraints(const gfx::Size& window_constraints,
                                        const gfx::Size& content_constraints,
                                        const gfx::Insets& frame_insets) {
  gfx::Size combined_constraints(content_constraints);
  if (window_constraints.width() > 0) {
    combined_constraints.set_width(
        std::max(0, window_constraints.width() - frame_insets.width()));
  }
  if (window_constraints.height() > 0) {
    combined_constraints.set_height(
        std::max(0, window_constraints.height() - frame_insets.height()));
  }
  return combined_constraints;
}

}  // namespace

// AppWindow::BoundsSpecification

const int AppWindow::BoundsSpecification::kUnspecifiedPosition = INT_MIN;

AppWindow::BoundsSpecification::BoundsSpecification()
    : bounds(kUnspecifiedPosition, kUnspecifiedPosition, 0, 0) {}

AppWindow::BoundsSpecification::~BoundsSpecification() {}

void AppWindow::BoundsSpecification::ResetBounds() {
  bounds.SetRect(kUnspecifiedPosition, kUnspecifiedPosition, 0, 0);
}

// AppWindow::CreateParams

AppWindow::CreateParams::CreateParams()
    : window_type(AppWindow::WINDOW_TYPE_DEFAULT),
      frame(AppWindow::FRAME_CHROME),
      has_frame_color(false),
      active_frame_color(SK_ColorBLACK),
      inactive_frame_color(SK_ColorBLACK),
      alpha_enabled(false),
      is_ime_window(false),
      creator_process_id(0),
      state(ui::SHOW_STATE_DEFAULT),
      hidden(false),
      resizable(true),
      focused(true),
      always_on_top(false),
      visible_on_all_workspaces(false),
      skip_load(false),
      show_in_taskbar(true),
      new_instance(false) {
}

AppWindow::CreateParams::~CreateParams() {}

gfx::Rect AppWindow::CreateParams::GetInitialWindowBounds(
    const gfx::Insets& frame_insets) const {
  // Combine into a single window bounds.
  gfx::Rect combined_bounds(window_spec.bounds);
  if (content_spec.bounds.x() != BoundsSpecification::kUnspecifiedPosition)
    combined_bounds.set_x(content_spec.bounds.x() - frame_insets.left());
  if (content_spec.bounds.y() != BoundsSpecification::kUnspecifiedPosition)
    combined_bounds.set_y(content_spec.bounds.y() - frame_insets.top());
  if (content_spec.bounds.width() > 0) {
    combined_bounds.set_width(
        content_spec.bounds.width() + frame_insets.width());
  }
  if (content_spec.bounds.height() > 0) {
    combined_bounds.set_height(
        content_spec.bounds.height() + frame_insets.height());
  }

  // Constrain the bounds.
  SizeConstraints constraints(
      GetCombinedWindowConstraints(
          window_spec.minimum_size, content_spec.minimum_size, frame_insets),
      GetCombinedWindowConstraints(
          window_spec.maximum_size, content_spec.maximum_size, frame_insets));
  combined_bounds.set_size(constraints.ClampSize(combined_bounds.size()));

  return combined_bounds;
}

gfx::Size AppWindow::CreateParams::GetContentMinimumSize(
    const gfx::Insets& frame_insets) const {
  return GetCombinedContentConstraints(window_spec.minimum_size,
                                       content_spec.minimum_size,
                                       frame_insets);
}

gfx::Size AppWindow::CreateParams::GetContentMaximumSize(
    const gfx::Insets& frame_insets) const {
  return GetCombinedContentConstraints(window_spec.maximum_size,
                                       content_spec.maximum_size,
                                       frame_insets);
}

gfx::Size AppWindow::CreateParams::GetWindowMinimumSize(
    const gfx::Insets& frame_insets) const {
  return GetCombinedWindowConstraints(window_spec.minimum_size,
                                      content_spec.minimum_size,
                                      frame_insets);
}

gfx::Size AppWindow::CreateParams::GetWindowMaximumSize(
    const gfx::Insets& frame_insets) const {
  return GetCombinedWindowConstraints(window_spec.maximum_size,
                                      content_spec.maximum_size,
                                      frame_insets);
}

// AppWindow

AppWindow::AppWindow(BrowserContext* context,
                     AppDelegate* app_delegate,
                     const Extension* extension)
    : menu_(nullptr), browser_context_(context),
      extension_id_(extension->id()),
      window_type_(WINDOW_TYPE_DEFAULT),
      app_delegate_(app_delegate),
      fullscreen_types_(FULLSCREEN_TYPE_NONE),
      show_on_first_paint_(false),
      first_paint_complete_(false),
      has_been_shown_(false),
      can_send_events_(false),
      is_hidden_(false),
      delayed_show_type_(SHOW_ACTIVE),
      cached_always_on_top_(false),
      requested_alpha_enabled_(false),
      is_ime_window_(false),
      image_loader_ptr_factory_(this) {
  ExtensionsBrowserClient* client = ExtensionsBrowserClient::Get();
  CHECK(!client->IsGuestSession(context) || context->IsOffTheRecord())
      << "Only off the record window may be opened in the guest mode.";
}

void AppWindow::LoadingStateChanged(content::WebContents* source, bool to_different_document) {
  base::ListValue args;
  if (source->IsLoading())
    args.AppendString("loading");
  else
    args.AppendString("loaded");
  content::RenderFrameHost* rfh = web_contents()->GetMainFrame();
  rfh->Send(new ExtensionMsg_MessageInvoke(rfh->GetRoutingID(),
                                           extension_id(),
                                           "nw.Window",
                                           "LoadingStateChanged",
                                           args,
                                           false));
}

void AppWindow::Init(const GURL& url,
                     AppWindowContents* app_window_contents,
                     const CreateParams& params) {
  // Initialize the render interface and web contents
  app_window_contents_.reset(app_window_contents);
  app_window_contents_->Initialize(browser_context(), url, GetExtension());

  nw::Package* package = nw::package();
  std::string js_doc_start(params.inject_js_start), js_doc_end(params.inject_js_end);
  if (js_doc_start.empty())
    package->root()->GetString(::switches::kmInjectJSDocStart, &js_doc_start);
  web_contents()->GetMutableRendererPrefs()->nw_inject_js_doc_start = js_doc_start;
  if (js_doc_end.empty())
    package->root()->GetString(::switches::kmInjectJSDocEnd, &js_doc_end);
  web_contents()->GetMutableRendererPrefs()->nw_inject_js_doc_end = js_doc_end;
  if (!js_doc_start.empty() || !js_doc_end.empty())
    web_contents()->GetRenderViewHost()->SyncRendererPrefs();

  initial_url_ = url;

  content::WebContentsObserver::Observe(web_contents());
  SetViewType(web_contents(), VIEW_TYPE_APP_WINDOW);
  app_delegate_->InitWebContents(web_contents());

  ExtensionWebContentsObserver::GetForWebContents(web_contents())->
      dispatcher()->set_delegate(this);

  WebContentsModalDialogManager::CreateForWebContents(web_contents());

  web_contents()->SetDelegate(this);
  WebContentsModalDialogManager::FromWebContents(web_contents())
      ->SetDelegate(this);

  // Initialize the window
  CreateParams new_params = LoadDefaults(params);
  window_type_ = new_params.window_type;
  window_key_ = new_params.window_key;

  // Windows cannot be always-on-top in fullscreen mode for security reasons.
  cached_always_on_top_ = new_params.always_on_top;
  if (new_params.state == ui::SHOW_STATE_FULLSCREEN)
    new_params.always_on_top = false;

  title_override_ = new_params.title;
  app_icon_ = new_params.icon;

  content::g_support_transparency = !base::CommandLine::ForCurrentProcess()->HasSwitch(::switches::kDisableTransparency);
  if (content::g_support_transparency) {
    content::g_force_cpu_draw = base::CommandLine::ForCurrentProcess()->HasSwitch(::switches::kForceCpuDraw);
    if (content::g_force_cpu_draw) {
      if (!base::CommandLine::ForCurrentProcess()->HasSwitch(::switches::kDisableGpu)) {
        content::g_force_cpu_draw = false;
        LOG(WARNING) << "switch " << ::switches::kForceCpuDraw << " must be used with switch " << ::switches::kDisableGpu;
      }
    }
  }

  requested_alpha_enabled_ = new_params.alpha_enabled;

  is_ime_window_ = params.is_ime_window;

  AppWindowClient* app_window_client = AppWindowClient::Get();
  native_app_window_.reset(
      app_window_client->CreateNativeAppWindow(this, &new_params));

  helper_.reset(new AppWebContentsHelper(
      browser_context_, extension_id_, web_contents(), app_delegate_.get()));

  UpdateExtensionAppIcon();
  AppWindowRegistry::Get(browser_context_)->AddAppWindow(this);

  if (new_params.hidden) {
    // Although the window starts hidden by default, calling Hide() here
    // notifies observers of the window being hidden.
    Hide();
  } else {
    // Panels are not activated by default.
    Show(window_type_is_panel() || !new_params.focused ? SHOW_INACTIVE
                                                       : SHOW_ACTIVE);

    // These states may cause the window to show, so they are ignored if the
    // window is initially hidden.
    if (new_params.state == ui::SHOW_STATE_FULLSCREEN)
      Fullscreen();
    else if (new_params.state == ui::SHOW_STATE_MAXIMIZED)
      Maximize();
    else if (new_params.state == ui::SHOW_STATE_MINIMIZED)
      Minimize();
  }

  if (!new_params.show_in_taskbar)
    SetShowInTaskbar(false);

  OnNativeWindowChanged();

  ExtensionRegistry::Get(browser_context_)->AddObserver(this);

  // Close when the browser process is exiting.
  app_delegate_->SetTerminatingCallback(
      base::Bind(&NativeAppWindow::Close,
                 base::Unretained(native_app_window_.get())));

  if (!params.skip_load)
    app_window_contents_->LoadContents(new_params.creator_process_id);

  if (base::CommandLine::ForCurrentProcess()->HasSwitch(
          extensions::switches::kEnableAppsShowOnFirstPaint)) {
    // We want to show the window only when the content has been painted. For
    // that to happen, we need to define a size for the content, otherwise the
    // layout will happen in a 0x0 area.
    gfx::Insets frame_insets = native_app_window_->GetFrameInsets();
    gfx::Rect initial_bounds = new_params.GetInitialWindowBounds(frame_insets);
    initial_bounds.Inset(frame_insets);
    app_delegate_->ResizeWebContents(web_contents(), initial_bounds.size());
  }
}

AppWindow::~AppWindow() {
  ExtensionRegistry::Get(browser_context_)->RemoveObserver(this);
}

void AppWindow::RequestMediaAccessPermission(
    content::WebContents* web_contents,
    const content::MediaStreamRequest& request,
    const content::MediaResponseCallback& callback) {
  DCHECK_EQ(AppWindow::web_contents(), web_contents);
  helper_->RequestMediaAccessPermission(request, callback);
}

bool AppWindow::CheckMediaAccessPermission(content::WebContents* web_contents,
                                           const GURL& security_origin,
                                           content::MediaStreamType type) {
  DCHECK_EQ(AppWindow::web_contents(), web_contents);
  return helper_->CheckMediaAccessPermission(security_origin, type);
}

WebContents* AppWindow::OpenURLFromTab(WebContents* source,
                                       const content::OpenURLParams& params) {
  DCHECK_EQ(web_contents(), source);
  return helper_->OpenURLFromTab(params);
}

void AppWindow::AddNewContents(WebContents* source,
                               WebContents* new_contents,
                               WindowOpenDisposition disposition,
                               const gfx::Rect& initial_rect,
                               bool user_gesture,
                               bool* was_blocked) {
  DCHECK(new_contents->GetBrowserContext() == browser_context_);
  const extensions::Extension* extension = GetExtension();
  extensions::AppWindow* app_window =
      extensions::AppWindowClient::Get()->CreateAppWindow(browser_context_, extension);

  extensions::AppWindow::CreateParams params;
  std::string js_doc_start, js_doc_end;
  nw::CalcNewWinParams(new_contents, &params, &js_doc_start, &js_doc_end);
  nw::SetCurrentNewWinManifest(base::string16());
  new_contents->GetMutableRendererPrefs()->
    nw_inject_js_doc_start = js_doc_start;
  new_contents->GetMutableRendererPrefs()->
    nw_inject_js_doc_end = js_doc_end;
  new_contents->GetRenderViewHost()->SyncRendererPrefs();

  params.skip_load = true;
  app_window->Init(new_contents->GetURL(),
                   new extensions::AppWindowContentsImpl(app_window, new_contents),
                   params);
}

bool AppWindow::PreHandleKeyboardEvent(
    content::WebContents* source,
    const content::NativeWebKeyboardEvent& event,
    bool* is_keyboard_shortcut) {
  const Extension* extension = GetExtension();
  if (!extension)
    return false;

  // Here, we can handle a key event before the content gets it. When we are
  // fullscreen and it is not forced, we want to allow the user to leave
  // when ESC is pressed.
  // However, if the application has the "overrideEscFullscreen" permission, we
  // should let it override that behavior.
  // ::HandleKeyboardEvent() will only be called if the KeyEvent's default
  // action is not prevented.
  // Thus, we should handle the KeyEvent here only if the permission is not set.
  if (event.windowsKeyCode == ui::VKEY_ESCAPE && IsFullscreen() &&
      !IsForcedFullscreen() &&
      !extension->permissions_data()->HasAPIPermission(
          APIPermission::kOverrideEscFullscreen)) {
    Restore();
    return true;
  }

  return false;
}

void AppWindow::HandleKeyboardEvent(
    WebContents* source,
    const content::NativeWebKeyboardEvent& event) {
#if 0
  // If the window is currently fullscreen and not forced, ESC should leave
  // fullscreen.  If this code is being called for ESC, that means that the
  // KeyEvent's default behavior was not prevented by the content.
  if (event.windowsKeyCode == ui::VKEY_ESCAPE && IsFullscreen() &&
      !IsForcedFullscreen()) {
    Restore();
    return;
  }
#endif
  native_app_window_->HandleKeyboardEvent(event);
}

void AppWindow::RequestToLockMouse(WebContents* web_contents,
                                   bool user_gesture,
                                   bool last_unlocked_by_target) {
  DCHECK_EQ(AppWindow::web_contents(), web_contents);
  helper_->RequestToLockMouse();
}

bool AppWindow::PreHandleGestureEvent(WebContents* source,
                                      const blink::WebGestureEvent& event) {
  return AppWebContentsHelper::ShouldSuppressGestureEvent(event);
}

void AppWindow::RenderViewCreated(content::RenderViewHost* render_view_host) {
  app_delegate_->RenderViewCreated(render_view_host);
}

void AppWindow::DidFirstVisuallyNonEmptyPaint() {
  first_paint_complete_ = true;
  if (show_on_first_paint_) {
    DCHECK(delayed_show_type_ == SHOW_ACTIVE ||
           delayed_show_type_ == SHOW_INACTIVE);
    Show(delayed_show_type_);
  }
}

void AppWindow::SetOnFirstCommitCallback(const base::Closure& callback) {
  DCHECK(on_first_commit_callback_.is_null());
  on_first_commit_callback_ = callback;
}

void AppWindow::OnReadyToCommitFirstNavigation() {
  CHECK(content::IsBrowserSideNavigationEnabled());
  WindowEventsReady();
  if (on_first_commit_callback_.is_null())
    return;
  // It is important that the callback executes after the calls to
  // WebContentsObserver::ReadyToCommitNavigation have been processed. The
  // CommitNavigation IPC that will properly set up the renderer will only be
  // sent after these, and it must be sent before the callback gets to run,
  // hence the use of PostTask.
  base::ThreadTaskRunnerHandle::Get()->PostTask(
      FROM_HERE, base::ResetAndReturn(&on_first_commit_callback_));
}

<<<<<<< HEAD
bool AppWindow::NWCanClose() const {
=======
bool AppWindow::NWCanClose(bool user_force) const {
>>>>>>> 8dd41ff7
  const Extension* extension = GetExtension();
  if (!extension)
    return true;
  content::RenderFrameHost* rfh = web_contents()->GetMainFrame();
  EventRouter* event_router = EventRouter::Get(browser_context());
  std::string listener_extension_id;
  bool listening_to_close = event_router->
    ExtensionHasEventListener(extension->id(), "nw.Window.onClose",
                              rfh->GetRenderViewHost()->GetRoutingID(),
                              &listener_extension_id);
<<<<<<< HEAD
                                
  if (listening_to_close) {
    base::ListValue args;
=======
  if (listening_to_close) {
    base::ListValue args;
    if (user_force)
      args.AppendString("quit");
>>>>>>> 8dd41ff7
    rfh->Send(new ExtensionMsg_MessageInvoke(
      rfh->GetRoutingID(), listener_extension_id, "nw.Window",
      "onClose", args, false));
    return false;
  }
  return true;
}

void AppWindow::OnNativeClose() {
  AppWindowRegistry::Get(browser_context_)->RemoveAppWindow(this);
  if (app_window_contents_) {
    WebContentsModalDialogManager* modal_dialog_manager =
        WebContentsModalDialogManager::FromWebContents(web_contents());
    if (modal_dialog_manager)  // May be null in unit tests.
      modal_dialog_manager->SetDelegate(nullptr);
    app_window_contents_->NativeWindowClosed();
  }
  delete this;
}

void AppWindow::OnNativeWindowChanged() {
  // This may be called during Init before |native_app_window_| is set.
  if (!native_app_window_)
    return;

#if defined(OS_MACOSX)
  // On Mac the user can change the window's fullscreen state. If that has
  // happened, update AppWindow's internal state.
  if (native_app_window_->IsFullscreen()) {
    if (!IsFullscreen())
      fullscreen_types_ = FULLSCREEN_TYPE_OS;
  } else {
    fullscreen_types_ = FULLSCREEN_TYPE_NONE;
  }

  RestoreAlwaysOnTop();  // Same as in SetNativeWindowFullscreen.
#endif

  SaveWindowPosition();

#if defined(OS_WIN)
  if (cached_always_on_top_ && !IsFullscreen() &&
      !native_app_window_->IsMaximized() &&
      !native_app_window_->IsMinimized()) {
    UpdateNativeAlwaysOnTop();
  }
#endif

  if (app_window_contents_)
    app_window_contents_->NativeWindowChanged(native_app_window_.get());
}

void AppWindow::OnNativeWindowActivated() {
  AppWindowRegistry::Get(browser_context_)->AppWindowActivated(this);
}

content::WebContents* AppWindow::web_contents() const {
  return app_window_contents_->GetWebContents();
}

const Extension* AppWindow::GetExtension() const {
  return ExtensionRegistry::Get(browser_context_)
      ->enabled_extensions()
      .GetByID(extension_id_);
}

NativeAppWindow* AppWindow::GetBaseWindow() { return native_app_window_.get(); }

gfx::NativeWindow AppWindow::GetNativeWindow() {
  return GetBaseWindow()->GetNativeWindow();
}

gfx::Rect AppWindow::GetClientBounds() const {
  gfx::Rect bounds = native_app_window_->GetBounds();
  bounds.Inset(native_app_window_->GetFrameInsets());
  return bounds;
}

base::string16 AppWindow::GetTitle() const {
  base::string16 override = base::UTF8ToUTF16(title_override_);

  const Extension* extension = GetExtension();
  if (!extension)
    return override;

  // WebContents::GetTitle() will return the page's URL if there's no <title>
  // specified. However, we'd prefer to show the name of the extension in that
  // case, so we directly inspect the NavigationEntry's title.
  base::string16 title;
  content::NavigationEntry* entry = web_contents() ?
      web_contents()->GetController().GetLastCommittedEntry() : nullptr;
  if (!entry || entry->GetTitle().empty()) {
    title = override.empty() ? base::UTF8ToUTF16(extension->name()) : override;
  } else {
    title = web_contents()->GetTitle();
  }
  base::RemoveChars(title, base::ASCIIToUTF16("\n"), &title);
  if (!title.empty())
    return title;
  return override;
}

void AppWindow::SetAppIconUrl(const GURL& url) {
  // Avoid using any previous icons that were being downloaded.
  image_loader_ptr_factory_.InvalidateWeakPtrs();

  // Reset |app_icon_image_| to abort pending image load (if any).
  app_icon_image_.reset();

  app_icon_url_ = url;
  web_contents()->DownloadImage(
      url,
      true,   // is a favicon
      0,      // no maximum size
      false,  // normal cache policy
      base::Bind(&AppWindow::DidDownloadFavicon,
                 image_loader_ptr_factory_.GetWeakPtr()));
}

void AppWindow::UpdateShape(scoped_ptr<SkRegion> region) {
  native_app_window_->UpdateShape(std::move(region));
}

void AppWindow::UpdateDraggableRegions(
    const std::vector<DraggableRegion>& regions) {
  native_app_window_->UpdateDraggableRegions(regions);
}

void AppWindow::UpdateAppIcon(const gfx::Image& image) {
  if (image.IsEmpty())
    return;
  app_icon_ = image;
  native_app_window_->UpdateWindowIcon();
  AppWindowRegistry::Get(browser_context_)->AppWindowIconChanged(this);
}

void AppWindow::SetFullscreen(FullscreenType type, bool enable) {
  DCHECK_NE(FULLSCREEN_TYPE_NONE, type);

  if (enable) {
#if !defined(OS_MACOSX)
    // Do not enter fullscreen mode if disallowed by pref.
    // TODO(bartfab): Add a test once it becomes possible to simulate a user
    // gesture. http://crbug.com/174178
    if (type != FULLSCREEN_TYPE_FORCED) {
      PrefService* prefs =
          ExtensionsBrowserClient::Get()->GetPrefServiceForContext(
              browser_context());
      if (!prefs->GetBoolean(pref_names::kAppFullscreenAllowed))
        return;
    }
#endif
    fullscreen_types_ |= type;
  } else {
    fullscreen_types_ &= ~type;
  }
  SetNativeWindowFullscreen();
}

bool AppWindow::IsFullscreen() const {
  return fullscreen_types_ != FULLSCREEN_TYPE_NONE;
}

bool AppWindow::IsForcedFullscreen() const {
  return (fullscreen_types_ & FULLSCREEN_TYPE_FORCED) != 0;
}

bool AppWindow::IsHtmlApiFullscreen() const {
  return (fullscreen_types_ & FULLSCREEN_TYPE_HTML_API) != 0;
}

void AppWindow::Fullscreen() {
  SetFullscreen(FULLSCREEN_TYPE_WINDOW_API, true);
}

void AppWindow::Maximize() { GetBaseWindow()->Maximize(); }

void AppWindow::Minimize() { GetBaseWindow()->Minimize(); }

void AppWindow::Restore() {
  if (IsFullscreen()) {
    fullscreen_types_ = FULLSCREEN_TYPE_NONE;
    SetNativeWindowFullscreen();
  } else {
    GetBaseWindow()->Restore();
  }
}

void AppWindow::SetShowInTaskbar(bool show) {
  GetBaseWindow()->SetShowInTaskbar(show);
}

void AppWindow::OSFullscreen() {
  SetFullscreen(FULLSCREEN_TYPE_OS, true);
}

void AppWindow::ForcedFullscreen() {
  SetFullscreen(FULLSCREEN_TYPE_FORCED, true);
}

void AppWindow::SetContentSizeConstraints(const gfx::Size& min_size,
                                          const gfx::Size& max_size) {
  SizeConstraints constraints(min_size, max_size);
  native_app_window_->SetContentSizeConstraints(constraints.GetMinimumSize(),
                                                constraints.GetMaximumSize());

  gfx::Rect bounds = GetClientBounds();
  gfx::Size constrained_size = constraints.ClampSize(bounds.size());
  if (bounds.size() != constrained_size) {
    bounds.set_size(constrained_size);
    bounds.Inset(-native_app_window_->GetFrameInsets());
    native_app_window_->SetBounds(bounds);
  }
  OnNativeWindowChanged();
}

void AppWindow::Show(ShowType show_type) {
  app_delegate_->OnShow();
  bool was_hidden = is_hidden_ || !has_been_shown_;
  is_hidden_ = false;

  if (base::CommandLine::ForCurrentProcess()->HasSwitch(
          switches::kEnableAppsShowOnFirstPaint)) {
    show_on_first_paint_ = true;

    if (!first_paint_complete_) {
      delayed_show_type_ = show_type;
      return;
    }
  }

  switch (show_type) {
    case SHOW_ACTIVE:
      GetBaseWindow()->Show();
      break;
    case SHOW_INACTIVE:
      GetBaseWindow()->ShowInactive();
      break;
  }
  AppWindowRegistry::Get(browser_context_)->AppWindowShown(this, was_hidden);

  has_been_shown_ = true;
  SendOnWindowShownIfShown();
}

void AppWindow::Hide() {
  // This is there to prevent race conditions with Hide() being called before
  // there was a non-empty paint. It should have no effect in a non-racy
  // scenario where the application is hiding then showing a window: the second
  // show will not be delayed.
  is_hidden_ = true;
  show_on_first_paint_ = false;
  GetBaseWindow()->Hide();
  AppWindowRegistry::Get(browser_context_)->AppWindowHidden(this);
  app_delegate_->OnHide();
}

void AppWindow::SetAlwaysOnTop(bool always_on_top) {
  if (cached_always_on_top_ == always_on_top)
    return;

  cached_always_on_top_ = always_on_top;

  // As a security measure, do not allow fullscreen windows or windows that
  // overlap the taskbar to be on top. The property will be applied when the
  // window exits fullscreen and moves away from the taskbar.
  if (!IsFullscreen() && !IntersectsWithTaskbar())
    native_app_window_->SetAlwaysOnTop(always_on_top);

  OnNativeWindowChanged();
}

bool AppWindow::IsAlwaysOnTop() const { return cached_always_on_top_; }

void AppWindow::RestoreAlwaysOnTop() {
  if (cached_always_on_top_)
    UpdateNativeAlwaysOnTop();
}

void AppWindow::WindowEventsReady() {
  can_send_events_ = true;
  SendOnWindowShownIfShown();
}

void AppWindow::NotifyRenderViewReady() {
  if (app_window_contents_)
    app_window_contents_->OnWindowReady();
}

void AppWindow::GetSerializedState(base::DictionaryValue* properties) const {
  DCHECK(properties);

  properties->SetBoolean("resizable",
                         native_app_window_->IsResizable());
  properties->SetBoolean("fullscreen",
                         native_app_window_->IsFullscreenOrPending());
  properties->SetBoolean("minimized", native_app_window_->IsMinimized());
  properties->SetBoolean("maximized", native_app_window_->IsMaximized());
  properties->SetBoolean("alwaysOnTop", IsAlwaysOnTop());
  properties->SetBoolean("hasFrameColor", native_app_window_->HasFrameColor());
  properties->SetBoolean(
      "alphaEnabled",
      requested_alpha_enabled_ && native_app_window_->CanHaveAlphaEnabled());

  // These properties are undocumented and are to enable testing. Alpha is
  // removed to
  // make the values easier to check.
  SkColor transparent_white = ~SK_ColorBLACK;
  properties->SetInteger(
      "activeFrameColor",
      native_app_window_->ActiveFrameColor() & transparent_white);
  properties->SetInteger(
      "inactiveFrameColor",
      native_app_window_->InactiveFrameColor() & transparent_white);

  gfx::Rect content_bounds = GetClientBounds();
  gfx::Size content_min_size = native_app_window_->GetContentMinimumSize();
  gfx::Size content_max_size = native_app_window_->GetContentMaximumSize();
  SetBoundsProperties(content_bounds,
                      content_min_size,
                      content_max_size,
                      "innerBounds",
                      properties);

  gfx::Insets frame_insets = native_app_window_->GetFrameInsets();
  gfx::Rect frame_bounds = native_app_window_->GetBounds();
  gfx::Size frame_min_size = SizeConstraints::AddFrameToConstraints(
      content_min_size, frame_insets);
  gfx::Size frame_max_size = SizeConstraints::AddFrameToConstraints(
      content_max_size, frame_insets);
  SetBoundsProperties(frame_bounds,
                      frame_min_size,
                      frame_max_size,
                      "outerBounds",
                      properties);
}

//------------------------------------------------------------------------------
// Private methods

void AppWindow::DidDownloadFavicon(
    int id,
    int http_status_code,
    const GURL& image_url,
    const std::vector<SkBitmap>& bitmaps,
    const std::vector<gfx::Size>& original_bitmap_sizes) {
  if (image_url != app_icon_url_ || bitmaps.empty())
    return;

  // Bitmaps are ordered largest to smallest. Choose the smallest bitmap
  // whose height >= the preferred size.
  int largest_index = 0;
  for (size_t i = 1; i < bitmaps.size(); ++i) {
    if (bitmaps[i].height() < app_delegate_->PreferredIconSize())
      break;
    largest_index = i;
  }
  const SkBitmap& largest = bitmaps[largest_index];
  UpdateAppIcon(gfx::Image::CreateFrom1xBitmap(largest));
}

void AppWindow::OnExtensionIconImageChanged(IconImage* image) {
  DCHECK_EQ(app_icon_image_.get(), image);

  UpdateAppIcon(gfx::Image(app_icon_image_->image_skia()));
}

void AppWindow::UpdateExtensionAppIcon() {
  // Avoid using any previous app icons were being downloaded.
  image_loader_ptr_factory_.InvalidateWeakPtrs();

  const Extension* extension = GetExtension();
  if (!extension)
    return;

  gfx::ImageSkia app_default_icon =
      *ResourceBundle::GetSharedInstance().GetImageSkiaNamed(
          IDR_APP_DEFAULT_ICON);

  app_icon_image_.reset(new IconImage(browser_context(),
                                      extension,
                                      IconsInfo::GetIcons(extension),
                                      app_delegate_->PreferredIconSize(),
                                      app_default_icon,
                                      this));

  // Triggers actual image loading with 1x resources. The 2x resource will
  // be handled by IconImage class when requested.
  app_icon_image_->image_skia().GetRepresentation(1.0f);
}

void AppWindow::SetNativeWindowFullscreen() {
  native_app_window_->SetFullscreen(fullscreen_types_);

  RestoreAlwaysOnTop();
}

bool AppWindow::IntersectsWithTaskbar() const {
#if defined(OS_WIN)
  gfx::Screen* screen = gfx::Screen::GetNativeScreen();
  gfx::Rect window_bounds = native_app_window_->GetRestoredBounds();
  std::vector<gfx::Display> displays = screen->GetAllDisplays();

  for (std::vector<gfx::Display>::const_iterator it = displays.begin();
       it != displays.end();
       ++it) {
    gfx::Rect taskbar_bounds = it->bounds();
    taskbar_bounds.Subtract(it->work_area());
    if (taskbar_bounds.IsEmpty())
      continue;

    if (window_bounds.Intersects(taskbar_bounds))
      return true;
  }
#endif

  return false;
}

void AppWindow::UpdateNativeAlwaysOnTop() {
  DCHECK(cached_always_on_top_);
  bool is_on_top = native_app_window_->IsAlwaysOnTop();
  bool fullscreen = IsFullscreen();
  bool intersects_taskbar = IntersectsWithTaskbar();

  if (is_on_top && (fullscreen || intersects_taskbar)) {
    // When entering fullscreen or overlapping the taskbar, ensure windows are
    // not always-on-top.
    native_app_window_->SetAlwaysOnTop(false);
  } else if (!is_on_top && !fullscreen && !intersects_taskbar) {
    // When exiting fullscreen and moving away from the taskbar, reinstate
    // always-on-top.
    native_app_window_->SetAlwaysOnTop(true);
  }
}

void AppWindow::SendOnWindowShownIfShown() {
  if (!can_send_events_ || !has_been_shown_)
    return;

  if (base::CommandLine::ForCurrentProcess()->HasSwitch(
          ::switches::kTestType)) {
    app_window_contents_->DispatchWindowShownForTests();
  }
}

void AppWindow::CloseContents(WebContents* contents) {
  native_app_window_->Close();
}

bool AppWindow::ShouldSuppressDialogs(WebContents* source) {
  return false;
}

content::ColorChooser* AppWindow::OpenColorChooser(
    WebContents* web_contents,
    SkColor initial_color,
    const std::vector<content::ColorSuggestion>& suggestions) {
  return app_delegate_->ShowColorChooser(web_contents, initial_color);
}

void AppWindow::RunFileChooser(WebContents* tab,
                               const content::FileChooserParams& params) {
  if (window_type_is_panel()) {
    // Panels can't host a file dialog, abort. TODO(stevenjb): allow file
    // dialogs to be unhosted but still close with the owning web contents.
    // crbug.com/172502.
    LOG(WARNING) << "File dialog opened by panel.";
    return;
  }

  app_delegate_->RunFileChooser(tab, params);
}

bool AppWindow::IsPopupOrPanel(const WebContents* source) const { return true; }

void AppWindow::MoveContents(WebContents* source, const gfx::Rect& pos) {
  native_app_window_->SetBounds(pos);
}

void AppWindow::NavigationStateChanged(content::WebContents* source,
                                       content::InvalidateTypes changed_flags) {
  if (changed_flags & content::INVALIDATE_TYPE_TITLE)
    native_app_window_->UpdateWindowTitle();
  else if (changed_flags & content::INVALIDATE_TYPE_TAB)
    native_app_window_->UpdateWindowIcon();
}

void AppWindow::EnterFullscreenModeForTab(content::WebContents* source,
                                          const GURL& origin) {
  ToggleFullscreenModeForTab(source, true);
}

void AppWindow::ExitFullscreenModeForTab(content::WebContents* source) {
  ToggleFullscreenModeForTab(source, false);
}

void AppWindow::ToggleFullscreenModeForTab(content::WebContents* source,
                                           bool enter_fullscreen) {
  const Extension* extension = GetExtension();
  if (!extension)
    return;

  if (!IsExtensionWithPermissionOrSuggestInConsole(
          APIPermission::kFullscreen, extension, source->GetMainFrame())) {
    return;
  }

  SetFullscreen(FULLSCREEN_TYPE_HTML_API, enter_fullscreen);
}

bool AppWindow::IsFullscreenForTabOrPending(const content::WebContents* source)
    const {
  return IsHtmlApiFullscreen();
}

blink::WebDisplayMode AppWindow::GetDisplayMode(
    const content::WebContents* source) const {
  return IsFullscreen() ? blink::WebDisplayModeFullscreen
                        : blink::WebDisplayModeStandalone;
}

WindowController* AppWindow::GetExtensionWindowController() const {
  return app_window_contents_->GetWindowController();
}

content::WebContents* AppWindow::GetAssociatedWebContents() const {
  return web_contents();
}

void AppWindow::OnExtensionUnloaded(BrowserContext* browser_context,
                                    const Extension* extension,
                                    UnloadedExtensionInfo::Reason reason) {
  if (extension_id_ == extension->id())
    native_app_window_->Close();
}

void AppWindow::SetWebContentsBlocked(content::WebContents* web_contents,
                                      bool blocked) {
  app_delegate_->SetWebContentsBlocked(web_contents, blocked);
}

bool AppWindow::IsWebContentsVisible(content::WebContents* web_contents) {
  return app_delegate_->IsWebContentsVisible(web_contents);
}

WebContentsModalDialogHost* AppWindow::GetWebContentsModalDialogHost() {
  return native_app_window_.get();
}

void AppWindow::SaveWindowPosition() {
  DCHECK(native_app_window_);
  if (window_key_.empty())
    return;

  AppWindowGeometryCache* cache =
      AppWindowGeometryCache::Get(browser_context());

  gfx::Rect bounds = native_app_window_->GetRestoredBounds();
  gfx::Rect screen_bounds =
      gfx::Screen::GetNativeScreen()->GetDisplayMatching(bounds).work_area();
  ui::WindowShowState window_state = native_app_window_->GetRestoredState();
  cache->SaveGeometry(
      extension_id(), window_key_, bounds, screen_bounds, window_state);
}

void AppWindow::AdjustBoundsToBeVisibleOnScreen(
    const gfx::Rect& cached_bounds,
    const gfx::Rect& cached_screen_bounds,
    const gfx::Rect& current_screen_bounds,
    const gfx::Size& minimum_size,
    gfx::Rect* bounds) const {
  *bounds = cached_bounds;

  // Reposition and resize the bounds if the cached_screen_bounds is different
  // from the current screen bounds and the current screen bounds doesn't
  // completely contain the bounds.
  if (cached_screen_bounds != current_screen_bounds &&
      !current_screen_bounds.Contains(cached_bounds)) {
    bounds->set_width(
        std::max(minimum_size.width(),
                 std::min(bounds->width(), current_screen_bounds.width())));
    bounds->set_height(
        std::max(minimum_size.height(),
                 std::min(bounds->height(), current_screen_bounds.height())));
    bounds->set_x(
        std::max(current_screen_bounds.x(),
                 std::min(bounds->x(),
                          current_screen_bounds.right() - bounds->width())));
    bounds->set_y(
        std::max(current_screen_bounds.y(),
                 std::min(bounds->y(),
                          current_screen_bounds.bottom() - bounds->height())));
  }
}

AppWindow::CreateParams AppWindow::LoadDefaults(CreateParams params)
    const {
  // Ensure width and height are specified.
  if (params.content_spec.bounds.width() == 0 &&
      params.window_spec.bounds.width() == 0) {
    params.content_spec.bounds.set_width(kDefaultWidth);
  }
  if (params.content_spec.bounds.height() == 0 &&
      params.window_spec.bounds.height() == 0) {
    params.content_spec.bounds.set_height(kDefaultHeight);
  }

  // If left and top are left undefined, the native app window will center
  // the window on the main screen in a platform-defined manner.

  // Load cached state if it exists.
  if (!params.window_key.empty()) {
    AppWindowGeometryCache* cache =
        AppWindowGeometryCache::Get(browser_context());

    gfx::Rect cached_bounds;
    gfx::Rect cached_screen_bounds;
    ui::WindowShowState cached_state = ui::SHOW_STATE_DEFAULT;
    if (cache->GetGeometry(extension_id(),
                           params.window_key,
                           &cached_bounds,
                           &cached_screen_bounds,
                           &cached_state)) {
      // App window has cached screen bounds, make sure it fits on screen in
      // case the screen resolution changed.
      gfx::Screen* screen = gfx::Screen::GetNativeScreen();
      gfx::Display display = screen->GetDisplayMatching(cached_bounds);
      gfx::Rect current_screen_bounds = display.work_area();
      SizeConstraints constraints(params.GetWindowMinimumSize(gfx::Insets()),
                                  params.GetWindowMaximumSize(gfx::Insets()));
      AdjustBoundsToBeVisibleOnScreen(cached_bounds,
                                      cached_screen_bounds,
                                      current_screen_bounds,
                                      constraints.GetMinimumSize(),
                                      &params.window_spec.bounds);
      params.state = cached_state;

      // Since we are restoring a cached state, reset the content bounds spec to
      // ensure it is not used.
      params.content_spec.ResetBounds();
    }
  }

  return params;
}

// static
SkRegion* AppWindow::RawDraggableRegionsToSkRegion(
    const std::vector<DraggableRegion>& regions) {
  SkRegion* sk_region = new SkRegion;
  for (std::vector<DraggableRegion>::const_iterator iter = regions.begin();
       iter != regions.end();
       ++iter) {
    const DraggableRegion& region = *iter;
    sk_region->op(
        region.bounds.x(),
        region.bounds.y(),
        region.bounds.right(),
        region.bounds.bottom(),
        region.draggable ? SkRegion::kUnion_Op : SkRegion::kDifference_Op);
  }
  return sk_region;
}

content::JavaScriptDialogManager* AppWindow::GetJavaScriptDialogManager(
    WebContents* source) {
  ExtensionHost* host = ProcessManager::Get(browser_context())
                            ->GetBackgroundHostForExtension(extension_id());
  return host->GetJavaScriptDialogManager(source);
}

}  // namespace extensions<|MERGE_RESOLUTION|>--- conflicted
+++ resolved
@@ -550,11 +550,7 @@
       FROM_HERE, base::ResetAndReturn(&on_first_commit_callback_));
 }
 
-<<<<<<< HEAD
-bool AppWindow::NWCanClose() const {
-=======
 bool AppWindow::NWCanClose(bool user_force) const {
->>>>>>> 8dd41ff7
   const Extension* extension = GetExtension();
   if (!extension)
     return true;
@@ -565,16 +561,10 @@
     ExtensionHasEventListener(extension->id(), "nw.Window.onClose",
                               rfh->GetRenderViewHost()->GetRoutingID(),
                               &listener_extension_id);
-<<<<<<< HEAD
-                                
-  if (listening_to_close) {
-    base::ListValue args;
-=======
   if (listening_to_close) {
     base::ListValue args;
     if (user_force)
       args.AppendString("quit");
->>>>>>> 8dd41ff7
     rfh->Send(new ExtensionMsg_MessageInvoke(
       rfh->GetRoutingID(), listener_extension_id, "nw.Window",
       "onClose", args, false));
