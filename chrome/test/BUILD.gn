# Copyright 2014 The Chromium Authors. All rights reserved.
# Use of this source code is governed by a BSD-style license that can be
# found in the LICENSE file.

import("//build/config/allocator.gni")
import("//build/config/chrome_build.gni")
import("//build/config/compiler/compiler.gni")
import("//build/config/crypto.gni")
import("//build/config/features.gni")
import("//build/config/linux/gtk/gtk.gni")
import("//build/config/ui.gni")
import("//build/toolchain/toolchain.gni")
import("//build/util/version.gni")
import("//chrome/browser/buildflags.gni")
import("//chrome/chrome_repack_locales.gni")
import("//chrome/common/features.gni")
import("//chrome/test/base/js2gtest.gni")
import("//components/feature_engagement/features.gni")
import("//components/feed/features.gni")
import("//components/gwp_asan/buildflags/buildflags.gni")
import("//components/nacl/features.gni")
import("//components/offline_pages/buildflags/features.gni")
import("//components/os_crypt/features.gni")
import("//components/paint_preview/buildflags/buildflags.gni")
import("//components/signin/features.gni")
import("//components/spellcheck/spellcheck_build_features.gni")
import("//extensions/buildflags/buildflags.gni")
import("//mojo/public/tools/bindings/mojom.gni")
import("//net/features.gni")
import("//ppapi/buildflags/buildflags.gni")
import("//rlz/buildflags/buildflags.gni")
import("//testing/libfuzzer/fuzzer_test.gni")
import("//testing/test.gni")
import("//third_party/widevine/cdm/widevine.gni")
import("//ui/base/ui_features.gni")
import("//ui/gl/features.gni")
import("//ui/views/features.gni")
import("//v8/gni/v8.gni")

assert(!is_ios, "Chromium/iOS shouldn't use anything in //chrome")

if (is_android) {
  import("//build/config/android/rules.gni")
  import("//chrome/android/features/dev_ui/dev_ui_module.gni")
  import("//tools/v8_context_snapshot/v8_context_snapshot.gni")
} else {
  # js_tests don't work in cross builds, https://crbug.com/1010561
  include_js_tests = false
      #!(is_asan || is_msan || is_tsan || (is_win && host_os != "win"))
}

# This target exists to reference other test executables to bring these files
# into the build.
group("test") {
  testonly = true
}

group("policy_testserver_pyproto") {
  # Python proto files used by chrome/browser/policy/test/policy_testserver.py

  data = [
    "$root_out_dir/pyproto/components/policy/proto/device_management_backend_pb2.py",
    "$root_out_dir/pyproto/components/policy/proto/cloud_policy_pb2.py",
    "$root_out_dir/pyproto/components/policy/proto/policy_common_definitions_pb2.py",
  ]

  if (!is_android) {
    # Used by chrome/browser/policy/test/policy_testserver.py
    data += [ "$root_out_dir/pyproto/components/policy/proto/chrome_extension_policy_pb2.py" ]
  }

  if (is_chromeos) {
    # Used by chrome/browser/policy/test/policy_testserver.py
    data += [ "$root_out_dir/pyproto/components/policy/proto/chrome_device_policy_pb2.py" ]
  }
}

if (is_android) {
  android_library("test_support_java") {
    testonly = true
    deps = [
      "//chrome/android:chrome_all_java",
    ]
    java_files = [ "android/test_support/src/org/chromium/chrome/test_support/PaymentRequestTestBridge.java" ]
  }

  generate_jni("test_support_jni_headers") {
    testonly = true
    sources = [
      "android/test_support/src/org/chromium/chrome/test_support/PaymentRequestTestBridge.java",
    ]
  }
}

# Use a static library here because many test binaries depend on this but don't
# require many files from it. This makes linking more efficient.
static_library("test_support") {
  defines = []
  testonly = true

  sources = [
    "../browser/autofill/automated_tests/cache_replayer.cc",
    "../browser/autofill/automated_tests/cache_replayer.h",
    "base/chrome_render_view_host_test_harness.cc",
    "base/chrome_render_view_host_test_harness.h",
    "base/chrome_test_launcher.cc",
    "base/chrome_test_launcher.h",
    "base/chrome_test_suite.cc",
    "base/chrome_test_suite.h",
    "base/chrome_test_utils.cc",
    "base/chrome_test_utils.h",
    "base/chrome_unit_test_suite.cc",
    "base/chrome_unit_test_suite.h",
    "base/find_result_waiter.cc",
    "base/find_result_waiter.h",
    "base/js_test_api.cc",
    "base/js_test_api.h",
    "base/launchservices_utils_mac.h",
    "base/launchservices_utils_mac.mm",
    "base/process_inspector_win.cc",
    "base/process_inspector_win.h",
    "base/process_lineage_win.cc",
    "base/process_lineage_win.h",
    "base/scoped_browser_locale.cc",
    "base/scoped_browser_locale.h",
    "base/scoped_bundle_swizzler_mac.h",
    "base/scoped_bundle_swizzler_mac.mm",
    "base/scoped_testing_local_state.cc",
    "base/scoped_testing_local_state.h",
    "base/search_test_utils.cc",
    "base/search_test_utils.h",
    "base/test_launcher_utils.cc",
    "base/test_launcher_utils.h",
    "base/test_service_manager_listener.cc",
    "base/test_service_manager_listener.h",
    "base/test_switches.cc",
    "base/test_switches.h",
    "base/testing_browser_process.cc",
    "base/testing_browser_process.h",
    "base/testing_browser_process_platform_part.cc",
    "base/testing_browser_process_platform_part.h",
    "base/testing_profile.cc",
    "base/testing_profile.h",
    "base/testing_profile_key.cc",
    "base/testing_profile_key.h",
    "base/testing_profile_manager.cc",
    "base/testing_profile_manager.h",
    "base/tracing.cc",
    "base/tracing.h",
    "logging/win/file_logger.cc",
    "logging/win/file_logger.h",
    "logging/win/log_file_printer.cc",
    "logging/win/log_file_printer.h",
    "logging/win/log_file_reader.cc",
    "logging/win/log_file_reader.h",
    "logging/win/mof_data_parser.cc",
    "logging/win/mof_data_parser.h",
    "logging/win/test_log_collector.cc",
    "logging/win/test_log_collector.h",
    "payments/payment_request_test_controller.h",
  ]

  configs += [ "//build/config:precompiled_headers" ]

  deps = []

  # New deps should go in the non-iOS section below.
  public_deps = [
    "//base/test:test_support",
    "//chrome:resources",
    "//chrome:strings",

    #"//chrome/app/theme:theme_resources",
    "//chrome/browser:test_support",
    "//chrome/child",
    "//chrome/common:test_support",
    "//chrome/renderer",
    "//chrome/renderer:test_support",
    "//chrome/utility",
    "//components/autofill/core/browser:test_support",
    "//components/bookmarks/test",
    "//components/captive_portal:test_support",
    "//components/consent_auditor:test_support",
    "//components/gcm_driver:test_support",
    "//components/gcm_driver/crypto:test_support",
    "//components/gcm_driver/instance_id:test_support",
    "//components/history/core/test",
    "//components/infobars/core",
    "//components/metrics:test_support",
    "//components/network_session_configurator/common",
    "//components/network_time:network_time_test_support",
    "//components/omnibox/browser:test_support",
    "//components/password_manager/core/browser:test_support",
    "//components/payments/core:test_support",
    "//components/performance_manager/test_support",
    "//components/prefs:test_support",
    "//components/rappor:test_support",
    "//components/safe_browsing/db:v4_test_util",
    "//components/search_engines:test_support",
    "//components/sessions:test_support",
    "//components/signin/public/base:test_support",
    "//components/subresource_filter/content/browser:test_support",
    "//components/subresource_filter/core/common",
    "//components/sync:test_support",
    "//components/sync_preferences:test_support",
    "//components/sync_sessions:test_support",
    "//components/update_client:test_support",
    "//components/variations:test_support",
    "//components/web_resource:test_support",
    "//content/public/app:both",
    "//content/public/child",
    "//content/public/common",
    "//content/public/renderer",
    "//content/public/utility",
    "//content/test:test_support",
    "//extensions/buildflags",
    "//google_apis:test_support",
    "//gpu/ipc/service",
    "//ipc:test_support",
    "//media:media_buildflags",
    "//net",
    "//net:test_support",
    "//pdf",
    "//ppapi/buildflags",
    "//printing/buildflags",
    "//skia",
    "//sql",
    "//sql:test_support",
    "//testing/gmock",
    "//testing/gtest",
    "//third_party/leveldatabase",
    "//third_party/zlib",
    "//ui/base",
    "//ui/base:pixel_diff_test_support",
    "//ui/events:events_base",
    "//ui/gfx:test_support",
    "//ui/gl",
  ]

  if (is_android) {
    sources += [
      "payments/android/payment_request_test_bridge.cc",
      "payments/android/payment_request_test_bridge.h",
      "payments/payment_request_test_controller_android.cc",
    ]
    deps += [ ":test_support_jni_headers" ]
    if (enable_vr) {
      public_deps += [ "//chrome/browser/android/vr:test_support" ]

      # Add a dummy implementation of RegisterJni to satisfy the linker.
      sources += [ "../browser/android/vr/register_jni_monochrome.cc" ]
    }
  } else {
    public_deps += [
      # Android uses //chrome:chrome_android_core instead of the //chrome/app
      # target.
      "//chrome/app:test_support",
      "//components/ukm:test_support",
      "//components/zoom:test_support",
    ]
    sources += [
      "../browser/ui/tabs/pinned_tab_test_utils.cc",
      "../browser/ui/tabs/pinned_tab_test_utils.h",
      "base/dialog_test_browser_window.cc",
      "base/dialog_test_browser_window.h",
      "base/test_browser_window.cc",
      "base/test_browser_window.h",
      "payments/payment_request_test_controller_desktop.cc",
      "pixel/browser_skia_gold_pixel_diff.cc",
      "pixel/browser_skia_gold_pixel_diff.h",
    ]
  }

  if (is_linux) {
    public_deps += [ "//crypto:platform" ]
  }

  if (is_mac) {
    sources += [
      "//chrome/app/chrome_crash_reporter_client.cc",
      "//chrome/app/chrome_crash_reporter_client_mac.mm",
    ]
    deps += [ "//build:branding_buildflags" ]
    public_deps += [
      "//components/crash/content/app",
      "//third_party/breakpad",
    ]
  }

  if (is_win) {
    sources += [ "//chrome/app/chrome_crash_reporter_client_win.cc" ]
    public_deps += [
      "//chrome/install_static/test:test_support",
      "//components/crash/content/app",
      "//third_party/wtl",
    ]
  }

  if (is_chromeos) {
    sources += [
      "../browser/chromeos/accessibility/speech_monitor.cc",
      "../browser/chromeos/accessibility/speech_monitor.h",
      "../browser/chromeos/arc/tracing/arc_app_performance_tracing_test_helper.cc",
      "../browser/chromeos/arc/tracing/arc_app_performance_tracing_test_helper.h",
      "../browser/chromeos/ownership/fake_owner_settings_service.cc",
      "../browser/chromeos/ownership/fake_owner_settings_service.h",
      "../browser/chromeos/settings/scoped_cros_settings_test_helper.cc",
      "../browser/chromeos/settings/scoped_cros_settings_test_helper.h",
      "../browser/component_updater/fake_cros_component_manager.cc",
      "../browser/component_updater/fake_cros_component_manager.h",
      "../browser/extensions/policy_test_utils.cc",
      "../browser/extensions/policy_test_utils.h",
      "../browser/ui/ash/accessibility/fake_accessibility_controller.cc",
      "../browser/ui/ash/accessibility/fake_accessibility_controller.h",
      "../browser/ui/webui/chromeos/login/fake_app_launch_splash_screen_handler.cc",
      "../browser/ui/webui/chromeos/login/fake_app_launch_splash_screen_handler.h",
      "base/browser_process_platform_part_test_api_chromeos.cc",
      "base/browser_process_platform_part_test_api_chromeos.h",

      # Only used for Chromevox tests, so only included on Chrome OS.
      "base/extension_js_browser_test.cc",
      "base/extension_js_browser_test.h",
      "base/extension_load_waiter_one_shot.cc",
      "base/extension_load_waiter_one_shot.h",
    ]
    public_deps += [
      "//ash",
      "//ash:test_support",
      "//ash/public/cpp:manifest",
      "//components/ownership",
      "//components/user_manager:test_support",
      "//ui/aura",
      "//ui/aura:test_support",
      "//ui/base/ime/init",
    ]
  }

  if (use_aura) {
    sources += [
      "base/test_browser_window_aura.cc",
      "base/test_browser_window_aura.h",
    ]
  }

  if (toolkit_views) {
    public_deps += [ "//ui/views:test_support" ]
    sources += [
      "../browser/autofill/autofill_uitest_util.cc",
      "../browser/autofill/autofill_uitest_util.h",
      "../browser/ui/views/desktop_capture/desktop_media_picker_views_test_api.cc",
      "../browser/ui/views/desktop_capture/desktop_media_picker_views_test_api.h",
      "../browser/ui/views/media_router/app_menu_test_api.h",
      "../browser/ui/views/media_router/app_menu_test_api_views.cc",
      "views/accessibility_checker.cc",
      "views/accessibility_checker.h",
      "views/chrome_test_views_delegate.cc",
      "views/chrome_test_views_delegate.h",
      "views/chrome_views_test_base.cc",
      "views/chrome_views_test_base.h",
    ]
  }

  if (enable_extensions) {
    sources += [
      "../browser/extensions/browsertest_util.cc",
      "../browser/extensions/browsertest_util.h",
      "../browser/extensions/extension_browsertest.cc",
      "../browser/extensions/extension_browsertest.h",
      "../browser/extensions/permissions_test_util.cc",
      "../browser/extensions/permissions_test_util.h",
      "../browser/ui/web_applications/test/web_app_browsertest_util.cc",
      "../browser/ui/web_applications/test/web_app_browsertest_util.h",
      "../browser/ui/web_applications/web_app_controller_browsertest.cc",
      "../browser/ui/web_applications/web_app_controller_browsertest.h",
    ]

    public_deps += [
      "//apps:test_support",
      "//chrome/common/extensions/api",
      "//components/guest_view/browser:test_support",
      "//extensions:test_support",
      "//google_apis/drive:test_support",
    ]

    deps += [
      "//chrome/browser/web_applications:web_applications_on_extensions_test_support",
      "//chrome/browser/web_applications:web_applications_test_support",
    ]
    allow_circular_includes_from = [
      "//chrome/browser/web_applications:web_applications_on_extensions_test_support",
      "//chrome/browser/web_applications:web_applications_test_support",
    ]
  }

  if (enable_message_center) {
    public_deps += [ "//ui/message_center:test_support" ]
  }

  if (enable_offline_pages) {
    public_deps += [ "//components/offline_pages/core:test_support" ]
  }

  if (enable_plugins) {
    public_deps += [ "//ppapi/shared_impl" ]
  }

  if (enable_print_preview && !is_chromeos) {
    public_deps += [ "//chrome/service" ]
  }
}

group("telemetry_gpu_integration_test") {
  testonly = true
  deps = [
    "//tools/perf/chrome_telemetry_build:telemetry_chrome_test",
  ]

  data = [
    # For isolate contract.
    "//testing/scripts/common.py",
    "//testing/xvfb.py",
    "//testing/scripts/gpu_integration_test_adapter.py",
    "//testing/scripts/run_gpu_integration_test_as_googletest.py",
    "//testing/trigger_scripts/trigger_multiple_dimensions.py",

    "//content/test/gpu/",
    "//content/test/data/gpu/",

    # For the Maps performance test. Include the entire directory to
    # avoid having to update this BUILD.gn file if more files are
    # added in the future.
    "//tools/perf/page_sets/maps_perf_test/",

    # For depth_capture
    "//content/test/data/media/depth_stream_test_utilities.js",
    "//content/test/data/media/getusermedia-depth-capture.html",
    "//content/test/data/media/webrtc_test_utilities.js",

    # For GpuProcess.video
    "//content/test/data/media/bear.ogv",

    # For webgl_conformance
    "//third_party/webgl/",
    "//content/test/gpu/run_gpu_integration_test.py",

    # For pixel_test and trace_test
    "//media/test/data/four-colors.mp4",
    "//media/test/data/four-colors-aspect-4x3.mp4",
    "//media/test/data/four-colors-rot-90.mp4",
    "//media/test/data/four-colors-rot-180.mp4",
    "//media/test/data/four-colors-rot-270.mp4",
    "//media/test/data/four-colors-vp9.webm",
    "//media/test/data/four-colors-vp9-i420a.webm",

    # For power
    "//media/test/data/bear-1280x720.mp4",
  ]

  # For pixel_test and maps_pixel_test. Because this links to a CIPD
  # dependency, which is a symlink on Unix platforms, refer to the
  # actual executable rather than the whole directory; copying the
  # whole directory doesn't work, at least with "mb.py zip".
  if (is_win) {
    data += [ "//tools/skia_goldctl/win/goldctl.exe" ]
  } else if (is_mac) {
    data += [ "//tools/skia_goldctl/mac/goldctl" ]
  } else {
    data += [ "//tools/skia_goldctl/linux/goldctl" ]
  }
}

group("telemetry_gpu_integration_test_scripts_only") {
  testonly = true
  deps = [
    "//tools/perf/chrome_telemetry_build:telemetry_chrome_test_without_chrome",
  ]

  data = [
    "//content/test/gpu/",
  ]
}

if (is_win) {
  source_set("credential_provider_test_utils") {
    testonly = true
    sources = [
      "../browser/ui/startup/credential_provider_signin_dialog_win_test_data.cc",
      "../browser/ui/startup/credential_provider_signin_dialog_win_test_data.h",
    ]
    deps = [
      "//base",
    ]
  }
}

if (is_android) {
  test("android_browsertests") {
    configs += [ "//build/config:precompiled_headers" ]
    defines = [
      "HAS_OUT_OF_PROC_TEST_RUNNER",
      "CHROME_VERSION_MAJOR=" + chrome_version_major,
    ]
    use_default_launcher = false
    android_manifest =
        "${target_gen_dir}/android_browsertests_manifest/AndroidManifest.xml"
    android_manifest_dep = ":android_browsertests_manifest"

    deps = [
      ":android_browsertests_assets",
      ":android_browsertests_java",
      ":browser_tests_runner",
      ":test_support",
      ":test_support_java",
      ":test_support_ui_android",
      "//chrome:chrome_android_core",
      "//chrome/android:app_hooks_java",
      "//components/crash/android:crashpad_main",

      # TODO(crbug.com/961849): This is needed for ShellManager which is what
      # the ChromeBrowserTestsActivity is using to build the java UI. It's
      # likely we want to replace it with something new that uses ChromeWindow
      # and CompositorViewHolder instead.
      "//content/shell:content_shell_lib",
      "//content/test:android_test_message_pump_support",
      "//testing/android/native_test:native_test_support",
    ]

    data_deps = [
      "//testing/buildbot/filters:android_browsertests_filters",
    ]

    sources = [
      "../browser/engagement/important_sites_util_browsertest.cc",
      "../browser/payments/empty_parameters_browsertest.cc",
      "../browser/payments/has_enrolled_instrument_browsertest.cc",
      "../browser/payments/has_enrolled_instrument_query_quota_browsertest.cc",
      "../browser/payments/hybrid_request_skip_ui_browsertest.cc",
      "../browser/payments/journey_logger_browsertest.cc",
      "../browser/payments/payment_handler_change_shipping_address_option_browsertest.cc",
      "../browser/payments/payment_handler_enable_delegations_browsertest.cc",
      "../browser/payments/payment_handler_exploit_browsertest.cc",
      "../browser/payments/payment_handler_just_in_time_installation_browsertest.cc",
      "../browser/payments/payment_request_can_make_payment_browsertest.cc",
      "../browser/payments/personal_data_manager_test_util.cc",
      "../browser/payments/personal_data_manager_test_util.h",
      "../browser/ssl/crlset_browsertest.cc",
      "android/browsertests_apk/android_browsertests_jni_onload.cc",
      "base/android/android_browser_test_browsertest_android.cc",
    ]

    data = [
      "$root_gen_dir/chrome/android/chrome_apk_paks/chrome_100_percent.pak",
      "$root_gen_dir/chrome/android/chrome_apk_paks/locales/en-US.pak",
      "$root_gen_dir/chrome/android/chrome_apk_paks/resources.pak",
      "$root_gen_dir/components/components_resources.pak",
      "$root_out_dir/browser_tests.pak",
      "//components/test/data/payments/",
      "//chrome/test/data/ssl/",
    ]
  }

  static_library("test_support_ui_android") {
    configs += [ "//build/config:precompiled_headers" ]
    testonly = true

    sources = [
      "../browser/ssl/cert_verifier_platform_browser_test.cc",
      "../browser/ssl/cert_verifier_platform_browser_test.h",
      "base/android/android_browser_test.cc",
      "base/android/android_browser_test.h",
    ]
    public_deps = [
      "//content/test:test_support",
    ]
    deps = [
      "//chrome/browser",
      "//content/public/browser",
    ]
  }

  android_assets("android_browsertests_assets") {
    testonly = true
    disable_compression = true
    sources = []
    deps = []

    # These are grit() rules so they are in $root_gen_dir.
    deps += [ "//components/resources" ]
    sources += [ "$root_gen_dir/components/components_resources.pak" ]

    # These are repack() rules so they are in $root_out_dir.
    deps += [ "//chrome:browser_tests_pak" ]
    sources += [ "$root_out_dir/browser_tests.pak" ]

    # These are assets rules so we can just depend on them.
    deps += [
      "//chrome/android:chrome_apk_pak_assets",
      "//third_party/icu:icu_assets",
    ]

    if (use_v8_context_snapshot) {
      deps += [ "//tools/v8_context_snapshot:v8_context_snapshot_assets" ]
    } else {
      deps += [ "//v8:v8_external_startup_data_assets" ]
    }
  }

  android_library("android_browsertests_java") {
    testonly = true
    deps = [
      "//base:base_java",
      "//base:base_java_test_support",
      "//build/android/buildhooks:build_hooks_android_java",
      "//chrome/android:chrome_all_java",
      "//components/crash/android:handler_java",
      "//components/crash/android:java",
      "//components/module_installer/android:module_installer_java",
      "//content/public/android:content_java",
      "//content/public/test/android:android_test_message_pump_support_java",
      "//content/shell/android:content_shell_browsertests_java",
      "//testing/android/native_test:native_test_java",
      "//ui/android:ui_full_java",
    ]
    java_files = [
      "android/browsertests_apk/src/org/chromium/android_browsertests_apk/ChromeBrowserTestsActivity.java",
      "android/browsertests_apk/src/org/chromium/android_browsertests_apk/ChromeBrowserTestsApplication.java",
    ]
  }

  jinja_template("android_browsertests_manifest") {
    testonly = true
    input = "//chrome/test/android/browsertests_apk/AndroidManifest.xml.jinja2"
    output =
        "${target_gen_dir}/android_browsertests_manifest/AndroidManifest.xml"
  }
}

static_library("browser_tests_runner") {
  testonly = true
  sources = []

  deps = [
    ":test_support",
  ]

  if (is_chromeos) {
    sources += [ "base/browser_tests_main_chromeos.cc" ]
  } else {
    sources += [ "base/browser_tests_main.cc" ]
  }

  if (is_win) {
    deps += [ "//chrome/installer/util:strings" ]
  }
}

if (!is_android) {
  test("browser_tests") {
    configs += [ "//build/config:precompiled_headers" ]
    defines = [
      "HAS_OUT_OF_PROC_TEST_RUNNER",
      "CHROME_VERSION_MAJOR=" + chrome_version_major,
    ]
    allow_circular_includes_from =
        [ "//chrome/browser/web_applications/extensions:browser_tests" ]
    deps = [
      ":browser_tests_runner",
      ":policy_testserver_pyproto",
      ":test_support",
      ":test_support_ui",
      "//base",
      "//base:i18n",
      "//base/test:test_support",
      "//base/util/memory_pressure:test_support",
      "//build:branding_buildflags",
      "//chrome:browser_tests_pak",
      "//chrome:packed_resources",
      "//chrome:resources",
      "//chrome:strings",
      "//chrome/browser",
      "//chrome/browser/devtools:test_support",
      "//chrome/browser/notifications/scheduler/test:test_support",
      "//chrome/browser/profiling_host:profiling_browsertests",
      "//chrome/browser/web_applications:browser_tests",
      "//chrome/browser/web_applications/extensions:browser_tests",
      "//chrome/renderer",
      "//chrome/services/removable_storage_writer:lib",
      "//components/autofill/content/browser:risk_proto",
      "//components/autofill/content/common/mojom",
      "//components/autofill/content/renderer:test_support",
      "//components/captive_portal:test_support",
      "//components/cbor",
      "//components/data_reduction_proxy/core/browser:test_support",
      "//components/dom_distiller/content/browser",
      "//components/dom_distiller/content/renderer",
      "//components/dom_distiller/core:test_support",
      "//components/feature_engagement/test:test_support",
      "//components/nacl/common:buildflags",
      "//components/offline_items_collection/core/test_support",
      "//components/optimization_guide:test_support",
      "//components/page_load_metrics/browser:test_support",
      "//components/page_load_metrics/common:test_support",
      "//components/policy:chrome_settings_proto_generated_compile",
      "//components/resources",
      "//components/safe_browsing:buildflags",
      "//components/safe_browsing/db:test_database_manager",
      "//components/services/paint_preview_compositor/public/mojom",
      "//components/services/patch/public/mojom",
      "//components/services/quarantine:test_support",
      "//components/signin/core/browser",
      "//components/signin/public/base:signin_buildflags",
      "//components/signin/public/identity_manager",
      "//components/spellcheck:buildflags",
      "//components/strings",
      "//components/sync",
      "//components/sync:test_support_model",
      "//components/sync_device_info:test_support",
      "//components/translate/core/common",
      "//content/test:test_support",
      "//crypto:platform",
      "//crypto:test_support",
      "//device/bluetooth:mocks",
      "//extensions/buildflags",
      "//google_apis:test_support",
      "//media:media_buildflags",
      "//media:test_support",
      "//media/cast:test_support",
      "//mojo/public/cpp/system",
      "//net",
      "//net:test_support",
      "//ppapi/buildflags",
      "//printing/buildflags",
      "//rlz/buildflags",
      "//services/device/public/cpp:test_support",
      "//services/device/public/mojom",
      "//services/network/public/cpp",
      "//services/service_manager/public/cpp",
      "//services/strings",
      "//skia",
      "//testing/gmock",
      "//testing/gtest",
      "//testing/perf",
      "//third_party/blink/public:blink_headers",
      "//third_party/blink/public:buildflags",
      "//third_party/cacheinvalidation",
      "//third_party/icu",
      "//third_party/leveldatabase",
      "//third_party/webrtc_overrides:webrtc_component",
      "//third_party/widevine/cdm:buildflags",
      "//third_party/widevine/cdm:headers",
      "//ui/accessibility:test_support",
      "//ui/base:test_support",
      "//ui/base/clipboard:clipboard_test_support",
      "//ui/compositor:test_support",
      "//ui/native_theme:test_support",
      "//ui/resources",
      "//ui/shell_dialogs:test_support",
      "//ui/web_dialogs:test_support",
      "//v8",
    ]

    # Runtime dependencies
    data_deps = [
      "//chrome/browser/resources/media/mei_preload:component",

      # TODO(thakis): Why do these need copying in browser_tests?
      # content_browsertests uses the non-copied files instead.
      "//ppapi:copy_test_files",
      "//ppapi:copy_test_files2",
      "//ppapi:ppapi_tests",
      "//ppapi:power_saver_test_plugin",
      "//testing/buildbot/filters:browser_tests_filters",
      "//testing/buildbot/filters:linux_trusty_rel_browser_tests_filters",
      "//third_party/mesa_headers",
      "//third_party/widevine/cdm:widevine_test_license_server",
      "//tools/media_engagement_preload:generator",
    ]

    if (!is_component_build) {
      # WebRTC's frame_analyzer doesn't build correctly on component builds,
      # because some compilers will get confused by the fact that WebRTC
      # symbols are exported while liking a WebRTC executable (which should
      # instead statically link WebRTC).
      # In any case, the tests that require frame_analyzer are only run in
      # release mode.
      data_deps += [ "//third_party/webrtc/rtc_tools:frame_analyzer" ]
    }

    data = [
      "data/",
      "//chrome/common/extensions/docs/examples/apps/calculator/",
      "//components/test/data/arc/",
      "//components/test/data/autofill/",
      "//components/test/data/payments/",
      "//components/test/data/update_client/",
      "//content/test/data/",
      "//google_apis/test/",
      "//media/test/data/",
      "//net/tools/testserver/",
      "//ppapi/tests/test_case.html",
      "//ppapi/tests/test_case.html.mock-http-headers",
      "//ppapi/tests/test_page.css",
      "//ppapi/tests/test_page.css.mock-http-headers",
      "//testing/test_env.py",
      "//third_party/mocha/mocha.js",
      "//third_party/polymer/v1_0/components-chromium/iron-test-helpers/mock-interactions.js",
      "//third_party/pywebsocket/src/mod_pywebsocket/",
      "//third_party/simplejson/",
      "//third_party/tlslite/",
      "//ui/webui/resources/",
      "$root_out_dir/browser_tests.pak",
    ]
    data += js2gtest_js_libraries

    sources = [
      "../../apps/app_restore_service_browsertest.cc",
      "../../apps/load_and_launch_browsertest.cc",
      "../browser/accessibility/accessibility_labels_service_browsertest.cc",
      "../browser/accessibility/browser_accessibility_state_browsertest.cc",
      "../browser/accessibility/image_annotation_browsertest.cc",
      "../browser/accessibility/interstitial_accessibility_browsertest.cc",
      "../browser/app_controller_mac_browsertest.mm",
      "../browser/apps/app_shim/app_shim_listener_browsertest_mac.mm",
      "../browser/apps/app_shim/test/app_shim_listener_test_api_mac.cc",
      "../browser/apps/app_shim/test/app_shim_listener_test_api_mac.h",
      "../browser/apps/guest_view/app_view_browsertest.cc",
      "../browser/apps/guest_view/web_view_browsertest.cc",
      "../browser/apps/platform_apps/app_browsertest.cc",
      "../browser/apps/platform_apps/app_speech_recognition_browsertest.cc",
      "../browser/apps/platform_apps/app_window_browsertest.cc",
      "../browser/apps/platform_apps/event_page_browsertest.cc",
      "../browser/apps/platform_apps/platform_app_navigation_redirector_browsertest.cc",
      "../browser/apps/platform_apps/service_worker_browsertest.cc",
      "../browser/autocomplete/autocomplete_browsertest.cc",
      "../browser/autofill/autofill_autocomplete_browsertest.cc",
      "../browser/autofill/autofill_browsertest.cc",
      "../browser/autofill/autofill_metrics_browsertest.cc",
      "../browser/autofill/autofill_provider_browsertest.cc",
      "../browser/autofill/autofill_server_browsertest.cc",
      "../browser/autofill/content_autofill_driver_browsertest.cc",
      "../browser/autofill/form_structure_browsertest.cc",
      "../browser/availability/availability_prober_browsertest.cc",
      "../browser/background_fetch/background_fetch_browsertest.cc",
      "../browser/background_sync/background_sync_browsertest.cc",
      "../browser/background_sync/background_sync_content_setting_browsertest.cc",
      "../browser/background_sync/background_sync_metrics_browsertest.cc",
      "../browser/badging/test_badge_manager_delegate.cc",
      "../browser/badging/test_badge_manager_delegate.h",
      "../browser/banners/app_banner_manager_browsertest.cc",
      "../browser/banners/app_banner_manager_browsertest_base.cc",
      "../browser/banners/app_banner_manager_browsertest_base.h",
      "../browser/banners/app_banner_manager_desktop_browsertest.cc",
      "../browser/banners/test_app_banner_manager_desktop.cc",
      "../browser/banners/test_app_banner_manager_desktop.h",
      "../browser/battery/battery_metrics_browsertest.cc",
      "../browser/bitmap_fetcher/bitmap_fetcher_browsertest.cc",
      "../browser/browser_encoding_browsertest.cc",
      "../browser/browsing_data/browsing_data_cache_storage_helper_browsertest.cc",
      "../browser/browsing_data/browsing_data_database_helper_browsertest.cc",
      "../browser/browsing_data/browsing_data_helper_browsertest.h",
      "../browser/browsing_data/browsing_data_indexed_db_helper_browsertest.cc",
      "../browser/browsing_data/browsing_data_local_storage_helper_browsertest.cc",
      "../browser/browsing_data/browsing_data_remover_browsertest.cc",
      "../browser/browsing_data/counters/autofill_counter_browsertest.cc",
      "../browser/browsing_data/counters/browsing_data_counter_utils_browsertest.cc",
      "../browser/browsing_data/counters/cache_counter_browsertest.cc",
      "../browser/browsing_data/counters/conditional_cache_counting_helper_browsertest.cc",
      "../browser/browsing_data/counters/downloads_counter_browsertest.cc",
      "../browser/browsing_data/counters/history_counter_browsertest.cc",
      "../browser/browsing_data/counters/passwords_counter_browsertest.cc",
      "../browser/browsing_data/counters/sync_aware_counter_browsertest.cc",
      "../browser/browsing_data/navigation_entry_remover_browsertest.cc",
      "../browser/chrome_back_forward_cache_browsertest.cc",
      "../browser/chrome_content_browser_client_browsertest.cc",
      "../browser/chrome_do_not_track_browsertest.cc",
      "../browser/chrome_find_request_manager_browsertest.cc",
      "../browser/chrome_main_browsertest.cc",
      "../browser/chrome_navigation_browsertest.cc",
      "../browser/chrome_origin_trials_browsertest.cc",
      "../browser/chrome_plugin_browsertest.cc",
      "../browser/chrome_security_exploit_browsertest.cc",
      "../browser/chrome_service_worker_browsertest.cc",
      "../browser/chrome_worker_browsertest.cc",
      "../browser/client_hints/client_hints_browsertest.cc",
      "../browser/component_updater/component_patcher_operation_browsertest.cc",
      "../browser/content_index/content_index_browsertest.cc",
      "../browser/content_settings/content_settings_browsertest.cc",
      "../browser/crash_recovery_browsertest.cc",
      "../browser/custom_handlers/protocol_handler_registry_browsertest.cc",
      "../browser/data_reduction_proxy/data_reduction_proxy_browsertest.cc",
      "../browser/data_saver/data_saver_browsertest.cc",
      "../browser/data_saver/data_saver_holdback_browsertest.cc",
      "../browser/data_saver/data_saver_webapis_browsertest.cc",
      "../browser/data_saver/subresource_redirect_browsertest.cc",
      "../browser/data_use_measurement/data_use_measurement_browsertest.cc",
      "../browser/devtools/device/adb/adb_client_socket_browsertest.cc",
      "../browser/devtools/device/adb/mock_adb_server.cc",
      "../browser/devtools/device/adb/mock_adb_server.h",
      "../browser/devtools/device/devtools_android_bridge_browsertest.cc",
      "../browser/devtools/device/port_forwarding_browsertest.cc",
      "../browser/devtools/device/usb/android_usb_browsertest.cc",
      "../browser/devtools/devtools_sanity_browsertest.cc",
      "../browser/devtools/global_confirm_info_bar_browsertest.cc",
      "../browser/devtools/protocol/devtools_protocol_browsertest.cc",
      "../browser/dom_distiller/distillable_page_utils_browsertest.cc",
      "../browser/dom_distiller/dom_distiller_viewer_source_browsertest.cc",
      "../browser/dom_distiller/tab_utils_browsertest.cc",
      "../browser/domain_reliability/browsertest.cc",
      "../browser/download/download_browsertest.cc",
      "../browser/download/download_browsertest.h",
      "../browser/download/download_danger_prompt_browsertest.cc",
      "../browser/download/download_frame_policy_browsertest.cc",
      "../browser/download/download_started_animation_browsertest.cc",
      "../browser/download/save_page_browsertest.cc",
      "../browser/fast_shutdown_browsertest.cc",
      "../browser/favicon/content_favicon_driver_browsertest.cc",
      "../browser/first_run/first_run_browsertest.cc",
      "../browser/geolocation/geolocation_browsertest.cc",
      "../browser/guest_view/mime_handler_view/chrome_mime_handler_view_browsertest.cc",
      "../browser/heavy_ad_intervention/heavy_ad_helper_browsertest.cc",
      "../browser/history/history_browsertest.cc",
      "../browser/history/redirect_browsertest.cc",
      "../browser/iframe_browsertest.cc",
      "../browser/image_decoder_browsertest.cc",
      "../browser/image_fetcher/image_fetcher_impl_browsertest.cc",
      "../browser/importer/edge_importer_browsertest_win.cc",
      "../browser/importer/firefox_importer_browsertest.cc",
      "../browser/importer/ie_importer_browsertest_win.cc",
      "../browser/importer/importer_unittest_utils.cc",
      "../browser/importer/importer_unittest_utils.h",
      "../browser/infobars/infobar_observer.cc",
      "../browser/infobars/infobar_observer.h",
      "../browser/infobars/infobars_browsertest.cc",
      "../browser/installable/installable_manager_browsertest.cc",
      "../browser/invalidation/deprecated_profile_invalidation_provider_factory_browsertest.cc",
      "../browser/invalidation/profile_invalidation_provider_factory_browsertest.cc",
      "../browser/lifetime/browser_close_manager_browsertest.cc",
      "../browser/lifetime/browser_shutdown_browsertest.cc",
      "../browser/loader/cors_origin_access_list_browsertest.cc",
      "../browser/loader/signed_exchange_policy_browsertest.cc",
      "../browser/loadtimes_extension_bindings_browsertest.cc",
      "../browser/locale_tests_browsertest.cc",
      "../browser/lookalikes/lookalike_url_navigation_throttle_browsertest.cc",
      "../browser/media/autoplay_metrics_browsertest.cc",
      "../browser/media/cast_mirroring_service_host_browsertest.cc",
      "../browser/media/defer_background_media_browsertest.cc",
      "../browser/media/encrypted_media_browsertest.cc",
      "../browser/media/encrypted_media_supported_types_browsertest.cc",
      "../browser/media/media_browsertest.cc",
      "../browser/media/media_browsertest.h",
      "../browser/media/media_engagement_autoplay_browsertest.cc",
      "../browser/media/media_engagement_browsertest.cc",
      "../browser/media/router/presentation/independent_otr_profile_manager_browsertest.cc",
      "../browser/media/test_license_server.cc",
      "../browser/media/test_license_server.h",
      "../browser/media/test_license_server_config.h",
      "../browser/media/unified_autoplay_browsertest.cc",
      "../browser/media/webrtc/media_stream_devices_controller_browsertest.cc",
      "../browser/media/webrtc/media_stream_infobar_browsertest.cc",
      "../browser/media/webrtc/test_stats_dictionary.cc",
      "../browser/media/webrtc/test_stats_dictionary.h",
      "../browser/media/webrtc/test_stats_dictionary_unittest.cc",
      "../browser/media/webrtc/webrtc_apprtc_browsertest.cc",
      "../browser/media/webrtc/webrtc_browsertest.cc",
      "../browser/media/webrtc/webrtc_browsertest_base.cc",
      "../browser/media/webrtc/webrtc_browsertest_base.h",
      "../browser/media/webrtc/webrtc_browsertest_common.cc",
      "../browser/media/webrtc/webrtc_browsertest_common.h",
      "../browser/media/webrtc/webrtc_browsertest_perf.cc",
      "../browser/media/webrtc/webrtc_browsertest_perf.h",
      "../browser/media/webrtc/webrtc_browsertest_perf_unittest.cc",
      "../browser/media/webrtc/webrtc_desktop_capture_browsertest.cc",
      "../browser/media/webrtc/webrtc_disable_encryption_flag_browsertest.cc",
      "../browser/media/webrtc/webrtc_getdisplaymedia_browsertest.cc",
      "../browser/media/webrtc/webrtc_getmediadevices_browsertest.cc",
      "../browser/media/webrtc/webrtc_internals_integration_browsertest.cc",
      "../browser/media/webrtc/webrtc_internals_perf_browsertest.cc",
      "../browser/media/webrtc/webrtc_simulcast_browsertest.cc",
      "../browser/media/webrtc/webrtc_stats_perf_browsertest.cc",
      "../browser/media/webrtc/webrtc_video_display_perf_browsertest.cc",
      "../browser/media/webrtc/webrtc_video_high_bitrate_browsertest.cc",
      "../browser/media/webrtc/webrtc_video_quality_browsertest.cc",
      "../browser/media/webrtc/webrtc_webcam_browsertest.cc",
      "../browser/media/wv_test_license_server_config.cc",
      "../browser/media/wv_test_license_server_config.h",
      "../browser/media_galleries/fileapi/media_file_validator_browsertest.cc",
      "../browser/media_galleries/media_galleries_dialog_controller_mock.cc",
      "../browser/media_galleries/media_galleries_dialog_controller_mock.h",
      "../browser/metrics/desktop_session_duration/audible_contents_tracker_browsertest.cc",
      "../browser/metrics/metrics_reporting_state_browsertest.cc",
      "../browser/metrics/metrics_service_browsertest.cc",
      "../browser/metrics/oom/out_of_memory_reporter_browsertest.cc",
      "../browser/metrics/process_memory_metrics_emitter_browsertest.cc",
      "../browser/metrics/startup_metrics_browsertest.cc",
      "../browser/metrics/tab_stats_tracker_browsertest.cc",
      "../browser/metrics/ukm_background_recorder_browsertest.cc",
      "../browser/metrics/ukm_browsertest.cc",
      "../browser/metrics/variations/force_field_trials_browsertest.cc",
      "../browser/navigation_predictor/navigation_predictor_browsertest.cc",
      "../browser/navigation_predictor/navigation_predictor_preconnect_client_browsertest.cc",
      "../browser/net/chrome_accept_header_browsertest.cc",
      "../browser/net/chrome_mojo_proxy_resolver_factory_browsertest.cc",
      "../browser/net/chrome_network_delegate_browsertest.cc",
      "../browser/net/chrome_network_service_browsertest.cc",
      "../browser/net/chrome_network_service_restart_browsertest.cc",
      "../browser/net/cookie_policy_browsertest.cc",
      "../browser/net/dns_probe_browsertest.cc",
      "../browser/net/errorpage_browsertest.cc",
      "../browser/net/ftp_browsertest.cc",
      "../browser/net/load_timing_browsertest.cc",
      "../browser/net/log_net_log_browsertest.cc",
      "../browser/net/netinfo_network_quality_estimator_holdback_browsertest.cc",
      "../browser/net/network_connection_tracker_browsertest.cc",
      "../browser/net/network_context_configuration_browsertest.cc",
      "../browser/net/network_quality_estimator_browsertest.cc",
      "../browser/net/network_quality_estimator_prefs_browsertest.cc",
      "../browser/net/network_quality_netinfo_browsertest.cc",
      "../browser/net/network_quality_tracker_browsertest.cc",
      "../browser/net/network_request_metrics_browsertest.cc",
      "../browser/net/nss_context_chromeos_browsertest.cc",
      "../browser/net/profile_network_context_service_browsertest.cc",
      "../browser/net/proxy_browsertest.cc",
      "../browser/net/proxy_test_utils.cc",
      "../browser/net/proxy_test_utils.h",
      "../browser/net/referrer_policy_policy_browsertest.cc",
      "../browser/net/reporting_browsertest.cc",
      "../browser/net/samesite_cookies_policy_browsertest.cc",
      "../browser/net/system_network_context_manager_browsertest.cc",
      "../browser/net/variations_http_headers_browsertest.cc",
      "../browser/net/websocket_browsertest.cc",
      "../browser/no_best_effort_tasks_browsertest.cc",
      "../browser/no_best_effort_tasks_during_startup_browsertest.cc",
      "../browser/notifications/scheduler/notification_schedule_service_browsertest.cc",
      "../browser/ntp_snippets/content_suggestions_service_factory_browsertest.cc",
      "../browser/ntp_tiles/ntp_tiles_browsertest.cc",
      "../browser/optimization_guide/hints_fetcher_browsertest.cc",
      "../browser/optimization_guide/optimization_guide_keyed_service_browsertest.cc",
      "../browser/optimization_guide/prediction/prediction_manager_browsertest.cc",
      "../browser/page_load_metrics/observers/ad_metrics/ads_page_load_metrics_observer_browsertest.cc",
      "../browser/page_load_metrics/observers/amp_page_load_metrics_observer_browsertest.cc",
      "../browser/page_load_metrics/observers/data_saver_site_breakdown_metrics_observer_browsertest.cc",
      "../browser/page_load_metrics/observers/data_use_metrics_observer_browsertest.cc",
      "../browser/page_load_metrics/observers/foreground_duration_ukm_observer_browsertest.cc",
      "../browser/page_load_metrics/observers/https_engagement_metrics/https_engagement_page_load_metrics_observer_browsertest.cc",
      "../browser/page_load_metrics/observers/live_tab_count_page_load_metrics_observer_browsertest.cc",
      "../browser/page_load_metrics/observers/multi_tab_loading_page_load_metrics_observer_browsertest.cc",
      "../browser/page_load_metrics/observers/resource_metrics_observer_browsertest.cc",
      "../browser/page_load_metrics/observers/security_state_page_load_metrics_observer_browsertest.cc",
      "../browser/page_load_metrics/observers/signed_exchange_page_load_metrics_browsertest.cc",
      "../browser/page_load_metrics/observers/subresource_loading_page_load_metrics_observer_browsertest.cc",
      "../browser/page_load_metrics/observers/third_party_metrics_observer_browsertest.cc",
      "../browser/page_load_metrics/page_load_metrics_browsertest.cc",
      "../browser/password_manager/credential_manager_browsertest.cc",
      "../browser/password_manager/password_manager_browsertest.cc",
      "../browser/pdf/pdf_extension_test.cc",
      "../browser/pdf/pdf_extension_test_util.cc",
      "../browser/pdf/pdf_extension_test_util.h",
      "../browser/performance_manager/graph/page_node_impl_browsertest.cc",
      "../browser/permissions/permission_delegation_browsertest.cc",
      "../browser/permissions/permission_request_manager_browsertest.cc",
      "../browser/permissions/permissions_browsertest.cc",
      "../browser/permissions/permissions_browsertest.h",
      "../browser/picture_in_picture/picture_in_picture_window_controller_browsertest.cc",
      "../browser/plugins/flash_permission_browsertest.cc",
      "../browser/plugins/plugin_power_saver_browsertest.cc",
      "../browser/plugins/plugin_response_interceptor_url_loader_throttle_browsertest.cc",
      "../browser/policy/autoplay_policy_browsertest.cc",
      "../browser/policy/cloud/chrome_browser_cloud_management_browsertest.cc",
      "../browser/policy/cloud/cloud_policy_browsertest.cc",
      "../browser/policy/cloud/cloud_policy_manager_browsertest.cc",
      "../browser/policy/cloud/cloud_policy_test_utils.cc",
      "../browser/policy/cloud/cloud_policy_test_utils.h",
      "../browser/policy/cloud/component_cloud_policy_browsertest.cc",
      "../browser/policy/cloud/device_management_service_browsertest.cc",
      "../browser/policy/content_settings_policy_browsertest.cc",
      "../browser/policy/policy_browsertest.cc",
      "../browser/policy/policy_initialization_browsertest.cc",
      "../browser/policy/policy_network_browsertest.cc",
      "../browser/policy/policy_prefs_browsertest.cc",
      "../browser/policy/policy_startup_browsertest.cc",
      "../browser/policy/policy_test_utils.cc",
      "../browser/policy/policy_test_utils.h",
      "../browser/policy/safe_browsing_policy_browsertest.cc",
      "../browser/policy/site_isolation_policy_browsertest.cc",
      "../browser/portal/portal_browsertest.cc",
      "../browser/predictors/loading_predictor_browsertest.cc",
      "../browser/prefetch/prefetch_browsertest.cc",
      "../browser/prefs/pref_functional_browsertest.cc",
      "../browser/prefs/pref_service_browsertest.cc",
      "../browser/prefs/tracked/pref_hash_browsertest.cc",
      "../browser/prerender/prerender_browsertest.cc",
      "../browser/prerender/prerender_nostate_prefetch_browsertest.cc",
      "../browser/prerender/prerender_test_utils.cc",
      "../browser/prerender/prerender_test_utils.h",
      "../browser/previews/defer_all_script_browsertest.cc",
      "../browser/previews/defer_all_script_priority_browsertest.cc",
      "../browser/previews/lazyload_browsertest.cc",
      "../browser/previews/previews_browsertest.cc",
      "../browser/previews/previews_lite_page_redirect_browsertest.cc",
      "../browser/previews/previews_service_browser_test.cc",
      "../browser/previews/previews_test_util.cc",
      "../browser/previews/previews_test_util.h",
      "../browser/previews/resource_loading_hints/resource_loading_hints_browsertest.cc",
      "../browser/process_singleton_browsertest.cc",
      "../browser/profile_resetter/profile_resetter_browsertest.cc",
      "../browser/profiles/host_zoom_map_browsertest.cc",
      "../browser/profiles/profile_browsertest.cc",
      "../browser/profiles/profile_list_desktop_browsertest.cc",
      "../browser/profiles/profile_manager_browsertest.cc",
      "../browser/push_messaging/push_messaging_browsertest.cc",
      "../browser/referrer_policy_browsertest.cc",
      "../browser/renderer_context_menu/accessibility_labels_menu_observer_browsertest.cc",
      "../browser/renderer_context_menu/mock_render_view_context_menu.cc",
      "../browser/renderer_context_menu/mock_render_view_context_menu.h",
      "../browser/renderer_context_menu/render_view_context_menu_browsertest.cc",
      "../browser/renderer_context_menu/render_view_context_menu_browsertest_util.cc",
      "../browser/renderer_context_menu/render_view_context_menu_browsertest_util.h",
      "../browser/renderer_context_menu/render_view_context_menu_test_util.cc",
      "../browser/renderer_context_menu/render_view_context_menu_test_util.h",
      "../browser/renderer_context_menu/spelling_menu_observer_browsertest.cc",
      "../browser/renderer_host/render_process_host_chrome_browsertest.cc",
      "../browser/repost_form_warning_browsertest.cc",
      "../browser/resource_coordinator/discard_before_unload_helper.cc",
      "../browser/resource_coordinator/discard_before_unload_helper.h",
      "../browser/resource_coordinator/discard_before_unload_helper_browsertest.cc",
      "../browser/resource_coordinator/local_site_characteristics_data_store_factory_browsertest.cc",
      "../browser/resource_coordinator/local_site_characteristics_data_unittest_utils.cc",
      "../browser/resource_coordinator/local_site_characteristics_data_unittest_utils.h",
      "../browser/resource_coordinator/local_site_characteristics_database_browsertest.cc",
      "../browser/resource_coordinator/tab_activity_watcher_browsertest.cc",
      "../browser/resource_coordinator/tab_manager_browsertest.cc",
      "../browser/safe_browsing/chrome_cleaner/reporter_runner_browsertest_win.cc",
      "../browser/safe_browsing/download_protection/download_protection_service_browsertest.cc",
      "../browser/safe_browsing/test_safe_browsing_database_helper.cc",
      "../browser/safe_browsing/test_safe_browsing_database_helper.h",
      "../browser/safe_xml_parser_browsertest.cc",
      "../browser/search/ntp_custom_background_enabled_policy_handler_browsertest.cc",
      "../browser/search_engines/template_url_scraper_browsertest.cc",
      "../browser/secure_origin_whitelist_browsertest.cc",
      "../browser/serial/chrome_serial_browsertest.cc",
      "../browser/sessions/better_session_restore_browsertest.cc",
      "../browser/sessions/session_restore_browsertest.cc",
      "../browser/sessions/session_restore_browsertest_chromeos.cc",
      "../browser/sessions/session_restore_observer_browsertest.cc",
      "../browser/sessions/tab_restore_browsertest.cc",
      "../browser/sessions/tab_restore_service_browsertest.cc",
      "../browser/sessions/tab_restore_service_load_waiter.cc",
      "../browser/sessions/tab_restore_service_load_waiter.h",
      "../browser/signin/consistency_cookie_browsertest.cc",
      "../browser/signin/e2e_tests/live_sign_in_test.cc",
      "../browser/signin/e2e_tests/live_test.cc",
      "../browser/signin/e2e_tests/live_test.h",
      "../browser/site_isolation/chrome_site_per_process_browsertest.cc",
      "../browser/site_isolation/chrome_site_per_process_test.cc",
      "../browser/site_isolation/chrome_site_per_process_test.h",
      "../browser/site_isolation/site_details_browsertest.cc",
      "../browser/ssl/known_interception_disclosure_ui_browsertest.cc",
      "../browser/ui/blocked_content/popup_tracker_browsertest.cc",
      "../browser/ui/blocked_content/safe_browsing_triggered_popup_blocker_browsertest.cc",
      "../browser/ui/blocked_content/tab_under_blocker_browsertest.cc",
      "../browser/ui/managed_ui_browsertest.cc",
      "../browser/ui/manifest_web_app_browsertest.cc",
      "../browser/ui/passwords/google_password_manager_navigation_throttle_browsertest.cc",
      "../browser/ui/tabs/pinned_tab_service_browsertest.cc",
      "../browser/ui/views/sharing/click_to_call_browsertest.cc",
      "../browser/ui/views/sharing/remote_copy_browsertest.cc",
      "../browser/ui/views/sharing/shared_clipboard_browsertest.cc",
      "../browser/ui/views/sharing/sharing_browsertest.cc",
      "../browser/ui/views/sharing/sharing_browsertest.h",
      "../browser/ui/views/tabs/tab_hover_card_bubble_view_browsertest.cc",
      "../browser/ui/views/tabs/tab_strip_browsertest.cc",
      "../browser/wake_lock/wake_lock_browsertest.cc",
      "../browser/web_components_browsertest.cc",

      # If this list is used on Android in the future, these browser / speech/*
      # files will probably not be applicable.
      "../browser/speech/extension_api/tts_extension_apitest.cc",
      "../browser/speech/speech_recognition_browsertest.cc",
      "../browser/speech/speech_recognizer_browsertest.cc",
      "../browser/spellchecker/spellcheck_mac_view_browsertest.mm",
      "../browser/spellchecker/spellcheck_service_browsertest.cc",
      "../browser/ssl/certificate_reporting_test_utils.cc",
      "../browser/ssl/certificate_reporting_test_utils.h",
      "../browser/ssl/chrome_expect_ct_reporter_browsertest.cc",
      "../browser/ssl/chrome_ssl_host_state_delegate_test.cc",
      "../browser/ssl/connection_help_tab_helper_browsertest.cc",
      "../browser/ssl/crlset_browsertest.cc",
      "../browser/ssl/known_interception_disclosure_infobar_browsertest.cc",
      "../browser/ssl/security_state_tab_helper_browsertest.cc",
      "../browser/ssl/ssl_browsertest.cc",
      "../browser/ssl/ssl_client_certificate_selector_test.cc",
      "../browser/ssl/ssl_client_certificate_selector_test.h",
      "../browser/ssl/typed_navigation_timing_throttle_browsertest.cc",
      "../browser/storage/durable_storage_browsertest.cc",
      "../browser/subresource_filter/ad_tagging_browsertest.cc",
      "../browser/subresource_filter/ruleset_browsertest.cc",
      "../browser/subresource_filter/subresource_filter_browser_test_harness.cc",
      "../browser/subresource_filter/subresource_filter_browser_test_harness.h",
      "../browser/subresource_filter/subresource_filter_browsertest.cc",
      "../browser/subresource_filter/subresource_filter_devtools_browsertest.cc",
      "../browser/subresource_filter/subresource_filter_intercepting_browsertest.cc",
      "../browser/subresource_filter/subresource_filter_popup_browsertest.cc",
      "../browser/subresource_filter/subresource_filter_settings_browsertest.cc",
      "../browser/subresource_filter/subresource_filter_special_subframe_navigations_browsertest.cc",
      "../browser/subresource_filter/subresource_filter_web_socket_browsertest.cc",
      "../browser/subresource_filter/subresource_filter_worker_browsertest.cc",
      "../browser/sync_file_system/mock_local_change_processor.cc",
      "../browser/sync_file_system/mock_local_change_processor.h",
      "../browser/sync_file_system/mock_remote_file_sync_service.cc",
      "../browser/sync_file_system/mock_remote_file_sync_service.h",
      "../browser/tab_contents/navigation_metrics_recorder_browsertest.cc",
      "../browser/tab_contents/view_source_browsertest.cc",
      "../browser/task_manager/mock_web_contents_task_manager.cc",
      "../browser/task_manager/mock_web_contents_task_manager.h",
      "../browser/task_manager/providers/service_worker_task_provider_browsertest.cc",
      "../browser/task_manager/providers/web_contents/background_contents_tag_browsertest.cc",
      "../browser/task_manager/providers/web_contents/devtools_tag_browsertest.cc",
      "../browser/task_manager/providers/web_contents/extension_tag_browsertest.cc",
      "../browser/task_manager/providers/web_contents/subframe_task_browsertest.cc",
      "../browser/task_manager/providers/web_contents/tab_contents_tag_browsertest.cc",
      "../browser/task_manager/task_manager_browsertest.cc",
      "../browser/task_manager/task_manager_browsertest_util.cc",
      "../browser/task_manager/task_manager_browsertest_util.h",
      "../browser/task_manager/task_manager_tester.cc",
      "../browser/task_manager/task_manager_tester.h",
      "../browser/themes/theme_service_browsertest.cc",
      "../browser/tracing/chrome_tracing_delegate_browsertest.cc",
      "../browser/translate/translate_manager_browsertest.cc",
      "../browser/ui/ask_google_for_suggestions_dialog_browsertest.cc",
      "../browser/ui/autofill/payments/card_unmask_prompt_view_browsertest.cc",
      "../browser/ui/autofill/payments/card_unmask_prompt_view_tester.h",
      "../browser/ui/autofill/payments/save_card_bubble_controller_impl_browsertest.cc",
      "../browser/ui/bookmarks/bookmark_browsertest.cc",
      "../browser/ui/browser_browsertest.cc",
      "../browser/ui/browser_command_controller_browsertest.cc",
      "../browser/ui/browser_commands_browsertest.cc",
      "../browser/ui/browser_navigator_browsertest.cc",
      "../browser/ui/browser_navigator_browsertest.h",
      "../browser/ui/browser_navigator_browsertest_chromeos.cc",
      "../browser/ui/browser_tabrestore_browsertest.cc",
      "../browser/ui/collected_cookies_browsertest.cc",
      "../browser/ui/content_settings/content_setting_bubble_model_browsertest.cc",
      "../browser/ui/content_settings/content_setting_image_model_browsertest.cc",
      "../browser/ui/content_settings/framebust_block_browsertest.cc",
      "../browser/ui/exclusive_access/fullscreen_controller_browsertest.cc",
      "../browser/ui/extensions/application_launch_browsertest.cc",
      "../browser/ui/extensions/blocked_action_bubble_browsertest.cc",
      "../browser/ui/extensions/extension_enable_flow_browsertest.cc",
      "../browser/ui/extensions/extension_installed_bubble_browsertest.cc",
      "../browser/ui/extensions/extension_message_bubble_browsertest.cc",
      "../browser/ui/extensions/extension_message_bubble_browsertest.h",
      "../browser/ui/extensions/hosted_app_browsertest.cc",
      "../browser/ui/find_bar/find_bar_controller_browsertest.cc",
      "../browser/ui/find_bar/find_bar_host_browsertest.cc",
      "../browser/ui/find_bar/find_bar_platform_helper_mac_browsertest.mm",
      "../browser/ui/hats/hats_service_browsertest.cc",
      "../browser/ui/javascript_dialogs/javascript_dialog_browsertest.cc",
      "../browser/ui/login/login_handler_browsertest.cc",
      "../browser/ui/native_window_tracker_browsertest.cc",
      "../browser/ui/omnibox/alternate_nav_infobar_delegate_browsertest.cc",
      "../browser/ui/passwords/manage_passwords_test.cc",
      "../browser/ui/passwords/password_generation_popup_view_browsertest.cc",
      "../browser/ui/passwords/password_generation_popup_view_tester.h",
      "../browser/ui/permission_bubble/permission_bubble_browser_test_util.cc",
      "../browser/ui/permission_bubble/permission_bubble_browser_test_util.h",
      "../browser/ui/popup_browsertest.cc",
      "../browser/ui/prefs/prefs_tab_helper_browsertest.cc",
      "../browser/ui/profile_error_browsertest.cc",
      "../browser/ui/renderer_event_injection_browsertest.cc",
      "../browser/ui/search/instant_test_base.cc",
      "../browser/ui/search/instant_test_base.h",
      "../browser/ui/search/instant_test_utils.cc",
      "../browser/ui/search/instant_test_utils.h",
      "../browser/ui/search/instant_theme_browsertest.cc",
      "../browser/ui/search/local_ntp_backgrounds_browsertest.cc",
      "../browser/ui/search/local_ntp_browsertest.cc",
      "../browser/ui/search/local_ntp_browsertest_base.cc",
      "../browser/ui/search/local_ntp_browsertest_base.h",
      "../browser/ui/search/local_ntp_doodle_browsertest.cc",
      "../browser/ui/search/local_ntp_js_browsertest.cc",
      "../browser/ui/search/local_ntp_one_google_bar_browsertest.cc",
      "../browser/ui/search/local_ntp_promos_browsertest.cc",
      "../browser/ui/search/local_ntp_suggestions_browsertest.cc",
      "../browser/ui/search/local_ntp_voice_search_browsertest.cc",
      "../browser/ui/search/new_tab_page_navigation_throttle_browsertest.cc",
      "../browser/ui/search/third_party_ntp_browsertest.cc",
      "../browser/ui/search_engines/search_engine_tab_helper_browsertest.cc",
      "../browser/ui/settings_window_manager_browsertest_chromeos.cc",
      "../browser/ui/startup/startup_browser_creator_browsertest.cc",
      "../browser/ui/startup/startup_browser_creator_corrupt_profiles_browsertest_win.cc",
      "../browser/ui/startup/startup_browser_creator_triggered_reset_browsertest_win.cc",
      "../browser/ui/sync/one_click_signin_links_delegate_impl_browsertest.cc",
      "../browser/ui/sync/profile_signin_confirmation_helper_browsertest.cc",
      "../browser/ui/tab_modal_confirm_dialog_browsertest.cc",
      "../browser/ui/tab_modal_confirm_dialog_browsertest.h",
      "../browser/ui/test/browser_ui_browsertest.cc",
      "../browser/ui/test/test_browser_dialog.cc",
      "../browser/ui/test/test_browser_dialog.h",
      "../browser/ui/test/test_browser_dialog_mac.h",
      "../browser/ui/test/test_browser_dialog_mac.mm",
      "../browser/ui/test/test_browser_ui.cc",
      "../browser/ui/test/test_browser_ui.h",
      "../browser/ui/test/test_infobar.cc",
      "../browser/ui/test/test_infobar.h",
      "../browser/ui/toolbar/browser_actions_bar_browsertest.cc",
      "../browser/ui/toolbar/browser_actions_bar_browsertest.h",
      "../browser/ui/update_chrome_dialog_browsertest.cc",
      "../browser/ui/views/apps/app_info_dialog/app_info_dialog_views_browsertest.cc",
      "../browser/ui/views/bookmarks/bookmark_bar_view_browsertest.cc",
      "../browser/ui/views/chrome_cleaner_dialog_browsertest_win.cc",
      "../browser/ui/views/chrome_cleaner_reboot_dialog_browsertest_win.cc",
      "../browser/ui/views/content_setting_bubble_contents_browsertest.cc",
      "../browser/ui/views/content_test_utils.cc",
      "../browser/ui/views/content_test_utils.h",
      "../browser/ui/views/device_chooser_browsertest.cc",
      "../browser/ui/views/hats/hats_browsertest.cc",
      "../browser/ui/views/intent_picker_bubble_view_browsertest.cc",
      "../browser/ui/views/try_chrome_dialog_win/try_chrome_dialog_browsertest.cc",
      "../browser/ui/views/web_apps/web_app_frame_toolbar_browsertest.cc",
      "../browser/ui/views/web_apps/web_app_minimal_ui_test.cc",
      "../browser/ui/views/webauthn/authenticator_dialog_view_browsertest.cc",
      "../browser/ui/views/webauthn/authenticator_qr_code_test.cc",
      "../browser/ui/views/webview_accessibility_browsertest.cc",
      "../browser/ui/web_applications/app_browser_controller_browsertest.cc",
      "../browser/ui/web_applications/web_app_badging_browsertest.cc",
      "../browser/ui/web_applications/web_app_browsertest.cc",
      "../browser/ui/web_applications/web_app_engagement_browsertest.cc",
      "../browser/ui/web_applications/web_app_file_handling_browsertest.cc",
      "../browser/ui/web_applications/web_app_ui_manager_impl_browsertest.cc",
      "../browser/ui/webauthn/authenticator_dialog_browsertest.cc",
      "../browser/ui/webui/autofill_and_password_manager_internals/password_manager_internals_ui_browsertest.cc",
      "../browser/ui/webui/bookmarks/bookmarks_browsertest.cc",
      "../browser/ui/webui/bookmarks/bookmarks_browsertest.h",
      "../browser/ui/webui/chrome_url_data_manager_browsertest.cc",
      "../browser/ui/webui/chromeos/account_migration_welcome_ui_test.cc",
      "../browser/ui/webui/chromeos/account_migration_welcome_ui_test.h",
      "../browser/ui/webui/chromeos/bluetooth_pairing_dialog_browsertest-inl.h",
      "../browser/ui/webui/chromeos/machine_learning/machine_learning_internals_browsertest.cc",
      "../browser/ui/webui/chromeos/machine_learning/machine_learning_internals_browsertest.h",
      "../browser/ui/webui/constrained_web_dialog_ui_browsertest.cc",
      "../browser/ui/webui/extensions/extension_settings_browsertest.cc",
      "../browser/ui/webui/extensions/extension_settings_browsertest.h",
      "../browser/ui/webui/extensions/extensions_internals_browsertest.cc",
      "../browser/ui/webui/identity_internals_ui_browsertest.cc",
      "../browser/ui/webui/identity_internals_ui_browsertest.h",
      "../browser/ui/webui/inspect_ui_browsertest.cc",
      "../browser/ui/webui/interstitials/interstitial_ui_browsertest.cc",
      "../browser/ui/webui/log_web_ui_url_browsertest.cc",
      "../browser/ui/webui/management_a11y_browsertest.cc",
      "../browser/ui/webui/management_a11y_browsertest.h",
      "../browser/ui/webui/management_ui_browsertest.cc",
      "../browser/ui/webui/net_internals/net_internals_ui_browsertest.cc",
      "../browser/ui/webui/net_internals/net_internals_ui_browsertest.h",
      "../browser/ui/webui/ntp/new_tab_ui_browsertest.cc",
      "../browser/ui/webui/policy_ui_browsertest.cc",
      "../browser/ui/webui/prefs_internals_browsertest.cc",
      "../browser/ui/webui/profile_helper_browsertest.cc",
      "../browser/ui/webui/settings/settings_ui_browsertest.cc",
      "../browser/ui/webui/signin/user_manager_ui_browsertest.cc",
      "../browser/ui/webui/webui_load_timer_browsertest.cc",
      "../browser/ui/webui/webui_webview_browsertest.cc",
      "../browser/ui/zoom/zoom_controller_browsertest.cc",
      "../browser/unload_browsertest.cc",
      "../browser/usb/usb_browsertest.cc",
      "../browser/web_bluetooth_browsertest.cc",
      "../common/mac/app_mode_chrome_locator_browsertest.mm",
      "../common/mac/mock_launchd.h",
      "../common/mac/mock_launchd.mm",
      "../common/time_format_browsertest.cc",
      "../renderer/autofill/autofill_renderer_browsertest.cc",
      "../renderer/autofill/fake_mojo_password_manager_driver.cc",
      "../renderer/autofill/fake_mojo_password_manager_driver.h",
      "../renderer/autofill/fake_password_generation_driver.cc",
      "../renderer/autofill/fake_password_generation_driver.h",
      "../renderer/autofill/form_autocomplete_browsertest.cc",
      "../renderer/autofill/form_autofill_browsertest.cc",
      "../renderer/autofill/form_control_click_detection_browsertest.cc",
      "../renderer/autofill/page_passwords_analyser_browsertest.cc",
      "../renderer/autofill/password_autofill_agent_browsertest.cc",
      "../renderer/autofill/password_generation_agent_browsertest.cc",
      "../renderer/autofill/password_generation_test_utils.cc",
      "../renderer/autofill/password_generation_test_utils.h",
      "../renderer/chrome_content_renderer_client_browsertest.cc",
      "../renderer/chrome_render_frame_observer_browsertest.cc",
      "../renderer/content_settings_agent_impl_browsertest.cc",
      "../renderer/media/cast_session_browsertest.cc",
      "../renderer/translate/translate_helper_browsertest.cc",
      "../renderer/translate/translate_script_browsertest.cc",
      "base/chrome_render_view_test.cc",
      "base/chrome_render_view_test.h",
      "base/in_process_browser_test_browsertest.cc",
      "base/memory_tracing_browsertest.cc",
      "base/test_chrome_web_ui_controller_factory_browsertest.cc",
      "base/web_ui_browser_test_browsertest.cc",
      "data/webui/async_gen.cc",
      "data/webui/async_gen.h",
      "data/webui/certificate_viewer_ui_test-inl.h",
      "data/webui/chrome_send_browsertest.cc",
      "data/webui/chrome_send_browsertest.h",
      "data/webui/history_ui_browsertest.cc",
      "data/webui/history_ui_browsertest.h",
      "data/webui/ntp4_browsertest.cc",
      "data/webui/ntp4_browsertest.h",
      "data/webui/webui_resource_browsertest.cc",
      "gpu/webgl_infobar_browsertest.cc",
      "origin_policy/origin_policy_browsertest.cc",
      "ppapi/ppapi_browsertest.cc",
      "ppapi/ppapi_filechooser_browsertest.cc",
      "v8/wasm_trap_handler_browsertest.cc",
    ]

    if (is_win) {
      data += [ "$root_out_dir/chrome_200_percent.pak" ]
      deps += [ "//chrome/app:chrome_dll_resources" ]
    }

    if (is_chromeos) {
      data += [
        # TODO(GYP): figure out which of these things are
        # actually needed and also which should be pulled in via
        # data or data_deps and through which dependencies.
        "//chrome/browser/chromeos/login/test/https_forwarder.py",
        "//chrome/browser/resources/chromeos/wallpaper_manager/",
        "//chrome/browser/resources/chromeos/zip_archiver/",
        "//chrome/browser/resources/chromeos/zip_archiver/test/",
        "//chromeos/test/data/",
        "//ui/file_manager/base/",
        "//ui/file_manager/file_manager/",
        "//ui/file_manager/gallery/",
        "//ui/file_manager/image_loader/",
        "//ui/file_manager/integration_tests/",
        "//ui/file_manager/video_player",
        "//third_party/polymer/v1_0/components-chromium/",
        "$root_gen_dir/ui/file_manager/file_manager/",
        "$root_out_dir/chromevox_test_data/",
        "$root_out_dir/content_shell.pak",
        "$root_out_dir/resources/chromeos/",
      ]

      data_deps += [
        "//chrome",
        "//ash/keyboard/ui:resources",
        "//testing/buildbot/filters:chromeos_filters",
        "//ui/file_manager:unit_test_data",
      ]

      if (use_dbus) {
        deps += [ "//dbus:test_support" ]
      }

      deps += [
        "//ash:test_support",
        "//ash/keyboard/ui:test_support",
        "//chrome/browser/chromeos:arc_test_support",
        "//chrome/browser/chromeos:test_support",
        "//chrome/browser/media/router:test_support",
        "//chrome/browser/resources/chromeos/accessibility/autoclick:browser_tests",
        "//chrome/browser/resources/chromeos/accessibility/chromevox:browser_tests",
        "//chrome/browser/resources/chromeos/accessibility/select_to_speak:browser_tests",
        "//chrome/browser/resources/chromeos/accessibility/switch_access:browser_tests",
        "//chrome/browser/resources/chromeos/login:browser_tests",
        "//chrome/services/file_util/public/cpp:browser_tests",
        "//chromeos:test_support",
        "//chromeos/components/drivefs:test_support",
        "//chromeos/components/media_app_ui:browser_test_support",
        "//chromeos/dbus:test_support",
        "//chromeos/dbus/services:test_support",
        "//chromeos/dbus/session_manager",
        "//chromeos/services/machine_learning/public/cpp:test_support",
        "//components/arc:arc_test_support",
        "//components/exo:test_support",
        "//components/prefs",
        "//components/user_manager:test_support",
        "//mojo/core/embedder",
        "//services/audio/public/cpp:test_support",
        "//services/network/public/mojom",
        "//services/preferences/public/cpp",
        "//services/preferences/public/mojom",
        "//services/service_manager/public/cpp",
        "//third_party/blink/public/common",
        "//ui/events/devices:test_support",
        "//url",
      ]

      sources += [
        "../browser/policy/accessibility_policy_browsertest.cc",
        "../browser/policy/arc_policy_browsertest.cc",
      ]
    }

    if (include_js_tests) {
      deps += [
        "//chrome/browser/resources:browser_tests_js",
        "//chrome/test/data/webui:browser_tests_js_mojo_lite_webui",
        "//chrome/test/data/webui:browser_tests_js_webui",
      ]
      if (is_chromeos) {
        deps += [
          "//chromeos/components/help_app_ui:browser_tests_js",
          "//chromeos/components/media_app_ui:browser_tests_js",
        ]
      }
    }

    if (!is_fuchsia) {
      deps += [ ":sync_integration_test_support" ]
    }

    if (!is_mac) {
      data += [
        "$root_out_dir/locales/",
        "$root_out_dir/chrome_100_percent.pak",
        "$root_out_dir/chrome_200_percent.pak",
        "$root_out_dir/resources.pak",
      ]
    }

    if (enable_captive_portal_detection) {
      sources +=
          [ "../browser/ssl/captive_portal_blocking_page_browsertest.cc" ]
    }

    if (!is_android && !is_chromeos) {
      sources += [
        "../browser/external_protocol/external_protocol_handler_browsertest.cc",
        "../browser/lifetime/application_lifetime_browsertest.cc",
      ]
    }

    if (enable_dice_support) {
      sources += [
        "../browser/signin/dice_browsertest.cc",
        "../browser/unified_consent/unified_consent_browsertest.cc",
      ]
      if (is_win) {
        sources += [ "../browser/signin/signin_util_win_browsertest.cc" ]
      }
    } else {
      sources += [ "../browser/signin/mirror_browsertest.cc" ]
    }
    if (!enable_one_click_signin) {
      sources -= [ "../browser/ui/sync/one_click_signin_links_delegate_impl_browsertest.cc" ]
    }
    if (enable_nacl) {
      sources += [
        "../browser/extensions/extension_nacl_browsertest.cc",
        "../browser/nacl_host/test/gdb_debug_stub_browsertest.cc",
        "nacl/nacl_browsertest.cc",
        "nacl/nacl_browsertest_uma.cc",
        "nacl/nacl_browsertest_util.cc",
        "nacl/nacl_browsertest_util.h",
        "nacl/pnacl_header_test.cc",
        "nacl/pnacl_header_test.h",
      ]
      deps += [ "//components/nacl/renderer/plugin:nacl_trusted_plugin" ]

      data_deps += [
        "//chrome/test/data/nacl",
        "//ppapi/native_client:irt",
        "//ppapi:ppapi_nacl_tests_all",
        "//ppapi/tests/extensions",
      ]
      if (is_chromeos) {
        sources += [
          "../browser/ui/views/extensions/request_file_system_dialog_browsertest.cc",
          "//third_party/liblouis/wasm/liblouis_wrapper_browsertest.cc",
        ]
        deps += [ "//chrome/browser/chromeos" ]
        data_deps += [
          "//third_party/liblouis:liblouis_test_data",
          "//components/nacl/loader:nacl_helper",
          "//ppapi/native_client:irt",
        ]
        if (enable_nacl_nonsfi) {
          data_deps += [ "//components/nacl/loader:helper_nonsfi" ]
        }
      } else if (is_linux || is_win) {
        sources += [
          "../browser/ui/views/ime/ime_warning_bubble_browsertest.cc",
          "../browser/ui/views/ime/ime_window_browsertest.cc",
        ]
      }

      if (is_win || is_linux) {
        sources += [ "../browser/nacl_host/test/nacl_gdb_browsertest.cc" ]
        data_deps += [ "//chrome/browser/nacl_host/test:mock_nacl_gdb" ]
      }
      if (is_win) {
        # TODO(halyavin) NaCl on Windows can't open debug stub socket in
        # browser process as needed by this test. See http://crbug.com/157312.
        sources -= [ "../browser/nacl_host/test/gdb_debug_stub_browsertest.cc" ]
        configs -= [ "//build/config/win:default_incremental_linking" ]
        configs +=
            [ "//build/config/win:default_large_module_incremental_linking" ]
      }
      if (is_linux) {
        data_deps += [ "//components/nacl/loader:nacl_helper" ]

        if (enable_nacl_nonsfi) {
          data_deps += [ "//components/nacl/loader:helper_nonsfi" ]
        }
      }
    }

    if (enable_extensions) {
      sources += [
        "../browser/apps/platform_apps/api/browser/browser_apitest.cc",
        "../browser/apps/platform_apps/api/media_galleries/media_galleries_apitest.cc",
        "../browser/apps/platform_apps/api/media_galleries/media_galleries_watch_apitest.cc",
        "../browser/apps/platform_apps/api/music_manager_private/music_manager_private_browsertest.cc",
        "../browser/apps/platform_apps/api/sync_file_system/sync_file_system_apitest.cc",
        "../browser/apps/platform_apps/api/sync_file_system/sync_file_system_browsertest.cc",
        "../browser/apps/platform_apps/app_browsertest_util.cc",
        "../browser/apps/platform_apps/app_browsertest_util.h",
        "../browser/apps/platform_apps/audio_focus_web_contents_observer_browsertest.cc",
        "../browser/extensions/active_tab_apitest.cc",
        "../browser/extensions/activity_log/activity_log_browsertest.cc",
        "../browser/extensions/alert_apitest.cc",
        "../browser/extensions/all_urls_apitest.cc",
        "../browser/extensions/api/activity_log_private/activity_log_private_apitest.cc",
        "../browser/extensions/api/autofill_private/autofill_private_apitest.cc",
        "../browser/extensions/api/automation/automation_apitest.cc",
        "../browser/extensions/api/bluetooth_low_energy/bluetooth_low_energy_apitest_chromeos.cc",
        "../browser/extensions/api/bookmarks/bookmark_apitest.cc",
        "../browser/extensions/api/braille_display_private/braille_display_private_apitest.cc",
        "../browser/extensions/api/braille_display_private/mock_braille_controller.cc",
        "../browser/extensions/api/braille_display_private/mock_braille_controller.h",
        "../browser/extensions/api/browsing_data/browsing_data_test.cc",
        "../browser/extensions/api/cast_streaming/cast_streaming_apitest.cc",
        "../browser/extensions/api/cast_streaming/performance_test.cc",
        "../browser/extensions/api/command_line_private/command_line_private_apitest.cc",
        "../browser/extensions/api/commands/command_service_browsertest.cc",
        "../browser/extensions/api/content_settings/content_settings_apitest.cc",
        "../browser/extensions/api/context_menus/context_menu_apitest.cc",
        "../browser/extensions/api/cookies/cookies_apitest.cc",
        "../browser/extensions/api/debugger/debugger_apitest.cc",
        "../browser/extensions/api/debugger/debugger_extension_apitest.cc",
        "../browser/extensions/api/declarative/declarative_apitest.cc",
        "../browser/extensions/api/declarative_content/declarative_content_apitest.cc",
        "../browser/extensions/api/declarative_content/request_content_script_apitest.cc",
        "../browser/extensions/api/declarative_content/set_icon_apitest.cc",
        "../browser/extensions/api/declarative_net_request/declarative_net_request_apitest.cc",
        "../browser/extensions/api/declarative_net_request/declarative_net_request_browsertest.cc",
        "../browser/extensions/api/desktop_capture/desktop_capture_apitest.cc",
        "../browser/extensions/api/developer_private/developer_private_apitest.cc",
        "../browser/extensions/api/downloads/downloads_api_browsertest.cc",
        "../browser/extensions/api/enterprise_device_attributes/enterprise_device_attributes_apitest.cc",
        "../browser/extensions/api/enterprise_platform_keys/enterprise_platform_keys_apitest_nss.cc",
        "../browser/extensions/api/extension_action/browser_action_apitest.cc",
        "../browser/extensions/api/extension_action/browser_action_browsertest.cc",
        "../browser/extensions/api/extension_action/extension_action_apitest.cc",
        "../browser/extensions/api/extension_action/page_action_apitest.cc",
        "../browser/extensions/api/extension_action/test_extension_action_api_observer.cc",
        "../browser/extensions/api/extension_action/test_extension_action_api_observer.h",
        "../browser/extensions/api/extension_action/test_icon_image_observer.cc",
        "../browser/extensions/api/extension_action/test_icon_image_observer.h",
        "../browser/extensions/api/feedback_private/feedback_browsertest.cc",
        "../browser/extensions/api/file_system/file_system_apitest.cc",
        "../browser/extensions/api/file_system/file_system_apitest_chromeos.cc",
        "../browser/extensions/api/font_settings/font_settings_apitest.cc",
        "../browser/extensions/api/gcm/gcm_apitest.cc",
        "../browser/extensions/api/history/history_apitest.cc",
        "../browser/extensions/api/i18n/i18n_apitest.cc",
        "../browser/extensions/api/identity/identity_apitest.cc",
        "../browser/extensions/api/idle/idle_get_auto_lock_delay_apitest.cc",
        "../browser/extensions/api/idltest/idltest_apitest.cc",
        "../browser/extensions/api/image_writer_private/image_writer_private_apitest.cc",
        "../browser/extensions/api/image_writer_private/test_utils.cc",
        "../browser/extensions/api/image_writer_private/test_utils.h",
        "../browser/extensions/api/input_ime/input_ime_apitest_chromeos.cc",
        "../browser/extensions/api/instance_id/instance_id_apitest.cc",
        "../browser/extensions/api/management/management_api_browsertest.cc",
        "../browser/extensions/api/management/management_api_non_persistent_apitest.cc",
        "../browser/extensions/api/management/management_apitest.cc",
        "../browser/extensions/api/management/management_browsertest.cc",
        "../browser/extensions/api/messaging/native_messaging_apitest.cc",
        "../browser/extensions/api/metrics_private/metrics_apitest.cc",
        "../browser/extensions/api/module/module_apitest.cc",
        "../browser/extensions/api/networking_config_chromeos_apitest_chromeos.cc",
        "../browser/extensions/api/page_capture/page_capture_apitest.cc",
        "../browser/extensions/api/passwords_private/passwords_private_apitest.cc",
        "../browser/extensions/api/permissions/permissions_apitest.cc",
        "../browser/extensions/api/platform_keys/platform_keys_apitest_nss.cc",
        "../browser/extensions/api/platform_keys/platform_keys_test_base.cc",
        "../browser/extensions/api/platform_keys/platform_keys_test_base.h",
        "../browser/extensions/api/preference/preference_apitest.cc",
        "../browser/extensions/api/processes/processes_apitest.cc",
        "../browser/extensions/api/proxy/proxy_apitest.cc",
        "../browser/extensions/api/resources_private/resources_private_apitest.cc",
        "../browser/extensions/api/runtime/runtime_apitest.cc",
        "../browser/extensions/api/sessions/sessions_apitest.cc",
        "../browser/extensions/api/settings_overrides/settings_overrides_browsertest.cc",
        "../browser/extensions/api/settings_private/settings_private_apitest.cc",
        "../browser/extensions/api/socket/socket_apitest.cc",
        "../browser/extensions/api/storage/settings_apitest.cc",
        "../browser/extensions/api/system_indicator/system_indicator_apitest.cc",
        "../browser/extensions/api/system_private/system_private_apitest.cc",
        "../browser/extensions/api/tab_capture/tab_capture_apitest.cc",
        "../browser/extensions/api/tab_capture/tab_capture_performance_test_base.cc",
        "../browser/extensions/api/tab_capture/tab_capture_performance_test_base.h",
        "../browser/extensions/api/tab_capture/tab_capture_performancetest.cc",
        "../browser/extensions/api/tabs/tabs_test.cc",
        "../browser/extensions/api/terminal/terminal_private_apitest.cc",
        "../browser/extensions/api/test/apitest_apitest.cc",
        "../browser/extensions/api/top_sites/top_sites_apitest.cc",
        "../browser/extensions/api/web_navigation/web_navigation_apitest.cc",
        "../browser/extensions/api/web_request/web_request_apitest.cc",
        "../browser/extensions/api/webrtc_audio_private/webrtc_audio_private_browsertest.cc",
        "../browser/extensions/api/webrtc_from_web_accessible_resource_browsertest.cc",
        "../browser/extensions/api/webrtc_logging_private/webrtc_logging_private_apitest.cc",
        "../browser/extensions/api/webrtc_logging_private/webrtc_logging_private_browsertest.cc",
        "../browser/extensions/api/webstore_private/webstore_private_apitest.cc",
        "../browser/extensions/api_binding_perf_browsertest.cc",
        "../browser/extensions/app_background_page_apitest.cc",
        "../browser/extensions/app_process_apitest.cc",
        "../browser/extensions/app_window_overrides_browsertest.cc",
        "../browser/extensions/autoplay_browsertest.cc",
        "../browser/extensions/background_header_browsertest.cc",
        "../browser/extensions/background_page_apitest.cc",
        "../browser/extensions/background_scripts_apitest.cc",
        "../browser/extensions/background_xhr_browsertest.cc",
        "../browser/extensions/chrome_app_api_browsertest.cc",
        "../browser/extensions/chrome_test_extension_loader_browsertest.cc",
        "../browser/extensions/chrome_theme_url_browsertest.cc",
        "../browser/extensions/chrome_ui_overrides_browsertest.cc",
        "../browser/extensions/content_capabilities_browsertest.cc",
        "../browser/extensions/content_script_apitest.cc",
        "../browser/extensions/content_security_policy_apitest.cc",
        "../browser/extensions/content_verifier_browsertest.cc",
        "../browser/extensions/content_verifier_hash_fetch_behavior_browsertest.cc",
        "../browser/extensions/content_verifier_test_utils.cc",
        "../browser/extensions/content_verifier_test_utils.h",
        "../browser/extensions/cross_origin_read_blocking_browsertest.cc",
        "../browser/extensions/cross_origin_xhr_apitest.cc",
        "../browser/extensions/crx_installer_browsertest.cc",
        "../browser/extensions/docs/examples/apps/calculator_browsertest.cc",
        "../browser/extensions/error_console/error_console_browsertest.cc",
        "../browser/extensions/events_apitest.cc",
        "../browser/extensions/execute_script_apitest.cc",
        "../browser/extensions/extension_action_runner_browsertest.cc",
        "../browser/extensions/extension_apitest.cc",
        "../browser/extensions/extension_apitest.h",
        "../browser/extensions/extension_bindings_apitest.cc",
        "../browser/extensions/extension_bookmarklet_browsertest.cc",
        "../browser/extensions/extension_context_menu_browsertest.cc",
        "../browser/extensions/extension_csp_bypass_browsertest.cc",
        "../browser/extensions/extension_disabled_ui_browsertest.cc",
        "../browser/extensions/extension_dom_clipboard_apitest.cc",
        "../browser/extensions/extension_fileapi_apitest.cc",
        "../browser/extensions/extension_function_registration_test.cc",
        "../browser/extensions/extension_function_test_utils.cc",
        "../browser/extensions/extension_function_test_utils.h",
        "../browser/extensions/extension_functional_browsertest.cc",
        "../browser/extensions/extension_geolocation_apitest.cc",
        "../browser/extensions/extension_get_views_apitest.cc",
        "../browser/extensions/extension_icon_source_apitest.cc",
        "../browser/extensions/extension_incognito_apitest.cc",
        "../browser/extensions/extension_install_prompt_browsertest.cc",
        "../browser/extensions/extension_install_prompt_test_helper.cc",
        "../browser/extensions/extension_install_prompt_test_helper.h",
        "../browser/extensions/extension_install_ui_browsertest.cc",
        "../browser/extensions/extension_loading_browsertest.cc",
        "../browser/extensions/extension_management_test_util.cc",
        "../browser/extensions/extension_management_test_util.h",
        "../browser/extensions/extension_messages_apitest.cc",
        "../browser/extensions/extension_modules_apitest.cc",
        "../browser/extensions/extension_override_apitest.cc",
        "../browser/extensions/extension_resource_request_policy_apitest.cc",
        "../browser/extensions/extension_samesite_cookies_browsertest.cc",
        "../browser/extensions/extension_startup_browsertest.cc",
        "../browser/extensions/extension_storage_apitest.cc",
        "../browser/extensions/extension_tab_util_browsertest.cc",
        "../browser/extensions/extension_tabs_apitest.cc",
        "../browser/extensions/extension_unload_browsertest.cc",
        "../browser/extensions/extension_url_loader_throttle_browsertest.cc",
        "../browser/extensions/extension_url_rewrite_browsertest.cc",
        "../browser/extensions/extension_view_host_factory_browsertest.cc",
        "../browser/extensions/extension_websocket_apitest.cc",
        "../browser/extensions/extension_webui_apitest.cc",
        "../browser/extensions/extension_with_management_policy_apitest.cc",
        "../browser/extensions/extension_with_management_policy_apitest.h",
        "../browser/extensions/extensions_disabled_browsertest.cc",
        "../browser/extensions/external_install_error_browsertest.cc",
        "../browser/extensions/fetch_apitest.cc",
        "../browser/extensions/file_iframe_apitest.cc",
        "../browser/extensions/gpu_browsertest.cc",
        "../browser/extensions/isolated_app_browsertest.cc",
        "../browser/extensions/lazy_background_page_apitest.cc",
        "../browser/extensions/lazy_background_page_test_util.h",
        "../browser/extensions/manifest_v3_browsertest.cc",
        "../browser/extensions/mutation_observers_apitest.cc",
        "../browser/extensions/native_bindings_apitest.cc",
        "../browser/extensions/navigation_observer_browsertest.cc",
        "../browser/extensions/options_page_apitest.cc",
        "../browser/extensions/page_action_browsertest.cc",
        "../browser/extensions/process_management_browsertest.cc",
        "../browser/extensions/process_manager_browsertest.cc",
        "../browser/extensions/renderer_initialization_browsertest.cc",
        "../browser/extensions/sandboxed_pages_apitest.cc",
        "../browser/extensions/service_worker_apitest.cc",
        "../browser/extensions/service_worker_messaging_apitest.cc",
        "../browser/extensions/shared_module_apitest.cc",
        "../browser/extensions/shared_worker_apitest.cc",
        "../browser/extensions/startup_helper_browsertest.cc",
        "../browser/extensions/stubs_apitest.cc",
        "../browser/extensions/subscribe_page_action_browsertest.cc",
        "../browser/extensions/test_resources_browsertest.cc",
        "../browser/extensions/updater/extension_update_client_base_browsertest.cc",
        "../browser/extensions/updater/extension_update_client_base_browsertest.h",
        "../browser/extensions/updater/update_service_browsertest.cc",
        "../browser/extensions/user_script_listener_browsertest.cc",
        "../browser/extensions/view_extension_source_browsertest.cc",
        "../browser/extensions/wake_event_page_apitest.cc",
        "../browser/extensions/wasm_app_browsertest.cc",
        "../browser/extensions/web_contents_browsertest.cc",
        "../browser/extensions/webstore_installer_browsertest.cc",
        "../browser/extensions/webstore_installer_test.cc",
        "../browser/extensions/webstore_installer_test.h",
        "../browser/extensions/webstore_reinstaller_browsertest.cc",
        "../browser/extensions/window_open_apitest.cc",
        "../browser/extensions/worker_apitest.cc",
        "../browser/notifications/notification_permission_context_apitest.cc",
        "../browser/policy/extension_policy_browsertest.cc",
        "../browser/safe_browsing/chrome_cleaner/chrome_cleaner_dialog_controller_impl_browsertest_win.cc",
        "../browser/safe_browsing/chrome_cleaner/chrome_cleaner_reboot_dialog_controller_impl_browsertest_win.cc",
        "../browser/safe_browsing/chrome_cleaner/mock_chrome_cleaner_controller_win.cc",
        "../browser/safe_browsing/chrome_cleaner/mock_chrome_cleaner_controller_win.h",
        "../browser/safe_browsing/chrome_cleaner/settings_resetter_browsertest_win.cc",
        "../browser/safe_browsing/settings_reset_prompt/default_settings_fetcher_browsertest.cc",
        "../browser/safe_browsing/settings_reset_prompt/settings_reset_dependency_browsertest_win.cc",
        "../browser/safe_browsing/settings_reset_prompt/settings_reset_prompt_model_browsertest_win.cc",
        "../browser/safe_browsing/settings_reset_prompt/settings_reset_prompt_test_utils.cc",
        "../browser/safe_browsing/settings_reset_prompt/settings_reset_prompt_test_utils.h",
        "../browser/ui/views/extensions/extension_dialog_browsertest.cc",
        "../browser/ui/web_applications/test/bookmark_app_navigation_browsertest.cc",
        "../browser/ui/web_applications/test/bookmark_app_navigation_browsertest.h",
      ]

      if (enable_background_mode) {
        sources += [ "../browser/extensions/background_app_browsertest.cc" ]
      }

      if (is_chromeos) {
        sources += [
          "../browser/accessibility/accessibility_extension_api_browsertest.cc",
          "../browser/apps/platform_apps/api/arc_apps_private/arc_apps_private_apitest.cc",
          "../browser/extensions/api/system_display/system_display_chromeos_apitest.cc",
          "../browser/extensions/clipboard_extension_apitest_chromeos.cc",
        ]
      }

      deps += [
        "//chrome/common/extensions/api",
        "//chrome/services/media_gallery_util/public/cpp:browser_tests",
        "//chrome/test/media_router:browser_tests",
        "//components/guest_view/browser:test_support",
        "//components/keep_alive_registry",
        "//google_apis/drive:test_support",

        # TODO(rockot) bug 505926: The chrome_extensions_browsertests target
        # should be deleted and this line removed. See the
        # chrome_extensions_browsertests target for more.
        #"//extensions:chrome_extensions_browsertests",
        "//extensions:test_support",
        "//extensions/common/api",
      ]

      data += [
        "//chrome/test/data/extensions/",
        "//extensions/test/data/",
      ]
    }

    if (use_aura) {
      sources += [
        "../browser/ui/aura/accessibility/automation_manager_aura_browsertest.cc",
        "../browser/ui/test/test_app_window_icon_observer.cc",
        "../browser/ui/test/test_app_window_icon_observer.h",
      ]
    }
    if (use_aura || toolkit_views) {
      deps += [ "//ui/events:test_support" ]
    }
    if (toolkit_views) {
      sources += [
        "../browser/payments/empty_parameters_browsertest.cc",
        "../browser/payments/has_enrolled_instrument_browsertest.cc",
        "../browser/payments/has_enrolled_instrument_query_quota_browsertest.cc",
        "../browser/payments/journey_logger_browsertest.cc",
        "../browser/payments/manifest_verifier_browsertest.cc",
        "../browser/payments/payment_handler_change_shipping_address_option_browsertest.cc",
        "../browser/payments/payment_handler_enable_delegations_browsertest.cc",
        "../browser/payments/payment_handler_exploit_browsertest.cc",
        "../browser/payments/payment_handler_just_in_time_installation_browsertest.cc",
        "../browser/payments/payment_manifest_parser_browsertest.cc",
        "../browser/payments/payment_request_can_make_payment_browsertest.cc",
        "../browser/payments/personal_data_manager_test_util.cc",
        "../browser/payments/personal_data_manager_test_util.h",
        "../browser/payments/service_worker_payment_app_finder_browsertest.cc",
        "../browser/payments/site_per_process_payments_browsertest.cc",
        "../browser/ui/global_error/global_error_browsertest.cc",
        "../browser/ui/global_error/global_error_service_browsertest.cc",
        "../browser/ui/media_router/presentation_receiver_window_controller_browsertest.cc",
        "../browser/ui/views/autofill/autofill_popup_base_view_browsertest.cc",
        "../browser/ui/views/autofill/payments/card_unmask_prompt_view_tester_views.cc",
        "../browser/ui/views/autofill/payments/card_unmask_prompt_view_tester_views.h",
        "../browser/ui/views/autofill/payments/local_card_migration_browsertest.cc",
        "../browser/ui/views/autofill/payments/save_card_bubble_views_browsertest.cc",
        "../browser/ui/views/autofill/payments/webauthn_dialog_browsertest.cc",
        "../browser/ui/views/bookmarks/bookmark_bubble_view_browsertest.cc",
        "../browser/ui/views/bookmarks/bookmark_editor_view_browsertest.cc",
        "../browser/ui/views/certificate_selector_dialog_browsertest.cc",
        "../browser/ui/views/collected_cookies_views_browsertest.cc",
        "../browser/ui/views/desktop_capture/desktop_media_picker_views_browsertest.cc",
        "../browser/ui/views/extensions/bookmark_override_browsertest.cc",
        "../browser/ui/views/extensions/extension_install_dialog_view_browsertest.cc",
        "../browser/ui/views/extensions/extension_message_bubble_view_browsertest.cc",
        "../browser/ui/views/extensions/extension_message_bubble_view_browsertest_views.cc",
        "../browser/ui/views/extensions/extension_uninstall_dialog_view_browsertest.cc",
        "../browser/ui/views/extensions/extensions_menu_view_browsertest.cc",
        "../browser/ui/views/extensions/media_galleries_dialog_views_browsertest.cc",
        "../browser/ui/views/external_protocol_dialog_browsertest.cc",
        "../browser/ui/views/feature_promos/feature_promo_dialog_browsertest.cc",
        "../browser/ui/views/feature_promos/global_media_controls_promo_controller_dialog_browsertest.cc",
        "../browser/ui/views/feature_promos/reopen_tab_promo_controller_dialog_browsertest.cc",
        "../browser/ui/views/folder_upload_confirmation_view_browsertest.cc",
        "../browser/ui/views/frame/browser_frame_browsertest.cc",
        "../browser/ui/views/frame/browser_non_client_frame_view_browsertest.cc",
        "../browser/ui/views/frame/browser_root_view_browsertest.cc",
        "../browser/ui/views/frame/browser_view_browsertest.cc",
        "../browser/ui/views/frame/glass_browser_frame_view_browsertest_win.cc",
        "../browser/ui/views/hung_renderer_view_browsertest.cc",
        "../browser/ui/views/importer/import_lock_dialog_view_browsertest.cc",
        "../browser/ui/views/location_bar/content_setting_bubble_dialog_browsertest.cc",
        "../browser/ui/views/location_bar/custom_tab_bar_view_browsertest.cc",
        "../browser/ui/views/location_bar/location_bar_view_browsertest.cc",
        "../browser/ui/views/location_bar/location_icon_view_browsertest.cc",
        "../browser/ui/views/location_bar/zoom_bubble_view_browsertest.cc",
        "../browser/ui/views/media_router/media_router_dialog_controller_views_browsertest.cc",
        "../browser/ui/views/media_router/media_router_ui_browsertest.cc",
        "../browser/ui/views/media_router/presentation_receiver_window_view_browsertest.cc",
        "../browser/ui/views/native_file_system/native_file_system_browsertest.cc",
        "../browser/ui/views/native_file_system/native_file_system_directory_access_confirmation_view_browsertest.cc",
        "../browser/ui/views/native_file_system/native_file_system_permission_view_browsertest.cc",
        "../browser/ui/views/native_file_system/native_file_system_restricted_directory_dialog_view_browsertest.cc",
        "../browser/ui/views/native_file_system/native_file_system_usage_bubble_view_browsertest.cc",
        "../browser/ui/views/omnibox/omnibox_popup_contents_view_browsertest.cc",
        "../browser/ui/views/page_action/pwa_install_view_browsertest.cc",
        "../browser/ui/views/page_action/zoom_view_browsertest.cc",
        "../browser/ui/views/page_info/page_info_bubble_view_browsertest.cc",
        "../browser/ui/views/page_info/page_info_bubble_view_sync_browsertest.cc",
        "../browser/ui/views/page_info/safety_tip_page_info_bubble_view_browsertest.cc",
        "../browser/ui/views/passwords/password_bubble_browsertest.cc",
        "../browser/ui/views/passwords/password_dialog_view_browsertest.cc",
        "../browser/ui/views/passwords/password_generation_popup_view_tester_views.cc",
        "../browser/ui/views/passwords/password_generation_popup_view_tester_views.h",
        "../browser/ui/views/payments/contact_info_editor_view_controller_browsertest.cc",
        "../browser/ui/views/payments/credit_card_editor_view_controller_browsertest.cc",
        "../browser/ui/views/payments/cvc_unmask_view_controller_browsertest.cc",
        "../browser/ui/views/payments/empty_update_browsertest.cc",
        "../browser/ui/views/payments/error_message_view_controller_browsertest.cc",
        "../browser/ui/views/payments/modifiers_browsertest.cc",
        "../browser/ui/views/payments/order_summary_view_controller_browsertest.cc",
        "../browser/ui/views/payments/payment_handler_change_payment_method_browsertest.cc",
        "../browser/ui/views/payments/payment_method_view_controller_browsertest.cc",
        "../browser/ui/views/payments/payment_request_blob_url_browsertest.cc",
        "../browser/ui/views/payments/payment_request_browsertest.cc",
        "../browser/ui/views/payments/payment_request_browsertest_base.cc",
        "../browser/ui/views/payments/payment_request_browsertest_base.h",
        "../browser/ui/views/payments/payment_request_can_make_payment_metrics_browsertest.cc",
        "../browser/ui/views/payments/payment_request_completion_status_metrics_browsertest.cc",
        "../browser/ui/views/payments/payment_request_data_url_browsertest.cc",
        "../browser/ui/views/payments/payment_request_debit_browsertest.cc",
        "../browser/ui/views/payments/payment_request_journey_logger_browsertest.cc",
        "../browser/ui/views/payments/payment_request_missing_fields_metrics_browsertest.cc",
        "../browser/ui/views/payments/payment_request_no_update_with_browsertest.cc",
        "../browser/ui/views/payments/payment_request_payment_app_browsertest.cc",
        "../browser/ui/views/payments/payment_request_payment_response_browsertest.cc",
        "../browser/ui/views/payments/payment_request_shipping_address_instance_browsertest.cc",
        "../browser/ui/views/payments/payment_request_show_promise_browsertest.cc",
        "../browser/ui/views/payments/payment_request_update_with_browsertest.cc",
        "../browser/ui/views/payments/payment_request_use_stats_browsertest.cc",
        "../browser/ui/views/payments/payment_sheet_view_controller_browsertest.cc",
        "../browser/ui/views/payments/profile_list_view_controller_browsertest.cc",
        "../browser/ui/views/payments/shipping_address_editor_view_controller_browsertest.cc",
        "../browser/ui/views/payments/shipping_option_view_controller_browsertest.cc",
        "../browser/ui/views/profiles/profile_menu_view_browsertest.cc",
        "../browser/ui/views/qrcode_generator/qrcode_generator_bubble_browsertest.cc",
        "../browser/ui/views/safe_browsing/password_reuse_modal_warning_dialog_browsertest.cc",
        "../browser/ui/views/select_file_dialog_extension_browsertest.cc",
        "../browser/ui/views/session_crashed_bubble_view_browsertest.cc",
        "../browser/ui/views/status_bubble_views_browsertest.cc",
        "../browser/ui/views/status_bubble_views_browsertest_mac.h",
        "../browser/ui/views/status_bubble_views_browsertest_mac.mm",
        "../browser/ui/views/sync/inline_login_ui_browsertest.cc",
        "../browser/ui/views/sync/profile_signin_confirmation_dialog_views_browsertest.cc",
        "../browser/ui/views/tab_sharing/tab_sharing_ui_views_browsertest.cc",
        "../browser/ui/views/tabs/tab_group_editor_bubble_view_browsertest.cc",
        "../browser/ui/views/task_manager_view_browsertest.cc",
        "../browser/ui/views/toolbar/browser_actions_container_browsertest.cc",
        "../browser/ui/views/translate/translate_bubble_test_utils_views.cc",
        "../browser/ui/views/translate/translate_bubble_view_browsertest.cc",
        "../browser/ui/views/translate/translate_language_browsertest.cc",
        "../browser/ui/views/web_dialog_view_browsertest.cc",
      ]
      if (!is_chromeos) {
        sources += [
          "../browser/ui/views/bookmarks/bookmark_bubble_sign_in_delegate_browsertest.cc",
          "../browser/ui/views/relaunch_notification/relaunch_recommended_bubble_view_browsertest.cc",
          "../browser/ui/views/relaunch_notification/relaunch_required_dialog_view_browsertest.cc",
          "../browser/ui/views/toolbar/toolbar_account_icon_container_view_browsertest.cc",
        ]
      }
      deps += [
        "//ui/views",
        "//url",
      ]
      if (!is_chromeos) {
        sources += [
          "../browser/ui/views/frame/opaque_browser_frame_view_browsertest.cc",
          "../browser/ui/views/policy/enterprise_startup_dialog_view_browsertest.cc",
          "../browser/ui/views/toolbar/outdated_upgrade_bubble_view_browsertest.cc",
        ]
      }
    }

    if (is_linux && !is_component_build) {
      # Set rpath to find the CDM adapter even in a non-component build.
      configs += [ "//build/config/gcc:rpath_for_built_shared_libraries" ]
    }

    if (is_chrome_branded) {
      data +=
          [ "//chrome/browser/internal/resources/signin/test_accounts.json" ]
    }

    # For pixel tests. Because this links to a CIPD
    # dependency, which is a symlink on Unix platforms, refer to the
    # actual executable rather than the whole directory; copying the
    # whole directory doesn't work, at least with "mb.py zip".
    if (is_win) {
      data += [ "//tools/skia_goldctl/win/goldctl.exe" ]
    } else if (is_mac) {
      data += [ "//tools/skia_goldctl/mac/goldctl" ]
    } else {
      data += [ "//tools/skia_goldctl/linux/goldctl" ]
    }

    if (is_chromeos) {
      sources += [
        "../browser/apps/platform_apps/app_window_interactive_uitest_base.cc",
        "../browser/apps/platform_apps/app_window_interactive_uitest_base.h",
        "../browser/chromeos/accessibility/accessibility_manager_browsertest.cc",
        "../browser/chromeos/accessibility/dictation_chromeos_browsertest.cc",
        "../browser/chromeos/accessibility/magnification_controller_browsertest.cc",
        "../browser/chromeos/accessibility/magnification_manager_browsertest.cc",
        "../browser/chromeos/accessibility/select_to_speak_browsertest.cc",
        "../browser/chromeos/accessibility/speech_monitor.cc",
        "../browser/chromeos/accessibility/speech_monitor.h",
        "../browser/chromeos/accessibility/spoken_feedback_app_list_browsertest.cc",
        "../browser/chromeos/accessibility/spoken_feedback_browsertest.cc",
        "../browser/chromeos/accessibility/spoken_feedback_browsertest.h",
        "../browser/chromeos/accessibility/sticky_keys_browsertest.cc",
        "../browser/chromeos/accessibility/switch_access_browsertest.cc",
        "../browser/chromeos/accessibility/touch_exploration_controller_browsertest.cc",
        "../browser/chromeos/account_manager/account_manager_policy_controller_browsertest.cc",
        "../browser/chromeos/app_mode/arc/arc_kiosk_app_manager_browsertest.cc",
        "../browser/chromeos/app_mode/kiosk_app_manager_browsertest.cc",
        "../browser/chromeos/app_mode/kiosk_app_update_service_browsertest.cc",
        "../browser/chromeos/app_mode/kiosk_crash_restore_browsertest.cc",
        "../browser/chromeos/apps/apk_web_app_installer_browsertest.cc",
        "../browser/chromeos/arc/accessibility/arc_accessibility_helper_bridge_browsertest.cc",
        "../browser/chromeos/arc/auth/arc_active_directory_enrollment_token_fetcher_browsertest.cc",
        "../browser/chromeos/arc/auth/arc_auth_service_browsertest.cc",
        "../browser/chromeos/arc/auth/arc_robot_auth_code_fetcher_browsertest.cc",
        "../browser/chromeos/arc/enterprise/cert_store/arc_cert_store_bridge_browsertest.cc",
        "../browser/chromeos/arc/intent_helper/arc_settings_service_browsertest.cc",
        "../browser/chromeos/arc/session/arc_session_manager_browsertest.cc",
        "../browser/chromeos/arc/user_session/arc_user_session_service_browsertest.cc",
        "../browser/chromeos/attestation/attestation_policy_browsertest.cc",
        "../browser/chromeos/base/locale_util_browsertest.cc",
        "../browser/chromeos/child_accounts/child_account_test_utils.cc",
        "../browser/chromeos/child_accounts/child_account_test_utils.h",
        "../browser/chromeos/child_accounts/parent_access_code/parent_access_service_browsertest.cc",
        "../browser/chromeos/child_accounts/parent_access_code/parent_access_test_utils.cc",
        "../browser/chromeos/child_accounts/parent_access_code/parent_access_test_utils.h",
        "../browser/chromeos/child_accounts/screen_time_controller_browsertest.cc",
        "../browser/chromeos/child_accounts/time_limit_test_utils.cc",
        "../browser/chromeos/child_accounts/time_limits/web_time_limit_enforcer_browsertest.cc",
        "../browser/chromeos/chrome_content_browser_client_chromeos_part_browsertest.cc",
        "../browser/chromeos/customization/customization_document_browsertest.cc",
        "../browser/chromeos/customization/customization_wallpaper_downloader_browsertest.cc",
        "../browser/chromeos/dbus/cryptohome_key_delegate_service_provider_browsertest.cc",
        "../browser/chromeos/dbus/proxy_resolution_service_provider_browsertest.cc",
        "../browser/chromeos/display/display_prefs_browsertest.cc",
        "../browser/chromeos/display/quirks_browsertest.cc",
        "../browser/chromeos/drive/drive_integration_service_browsertest.cc",
        "../browser/chromeos/extensions/accessibility_features_apitest.cc",
        "../browser/chromeos/extensions/action_handlers/action_handlers_apitest.cc",
        "../browser/chromeos/extensions/autotest_private/autotest_private_apitest.cc",
        "../browser/chromeos/extensions/default_keyboard_extension_browser_test.cc",
        "../browser/chromeos/extensions/default_keyboard_extension_browser_test.h",
        "../browser/chromeos/extensions/echo_private_apitest.cc",
        "../browser/chromeos/extensions/file_manager/file_browser_handler_api_test.cc",
        "../browser/chromeos/extensions/file_manager/file_manager_private_apitest.cc",
        "../browser/chromeos/extensions/file_system_provider/file_system_provider_apitest.cc",
        "../browser/chromeos/extensions/incoming_native_messaging_apitest.cc",
        "../browser/chromeos/extensions/info_private_apitest.cc",
        "../browser/chromeos/extensions/input_method_apitest_chromeos.cc",
        "../browser/chromeos/extensions/login_screen/login/login_apitest.cc",
        "../browser/chromeos/extensions/login_screen/login_screen_apitest_base.cc",
        "../browser/chromeos/extensions/login_screen/login_screen_apitest_base.h",
        "../browser/chromeos/extensions/login_screen/login_screen_ui/login_screen_ui_apitest.cc",
        "../browser/chromeos/extensions/login_screen/login_state/login_state_apitest.cc",
        "../browser/chromeos/extensions/login_screen/login_state/session_state_changed_event_dispatcher_apitest.cc",
        "../browser/chromeos/extensions/login_screen/storage_apitest.cc",
        "../browser/chromeos/extensions/printing_metrics/print_job_finished_event_dispatcher_apitest.cc",
        "../browser/chromeos/extensions/printing_metrics/printing_metrics_apitest.cc",
        "../browser/chromeos/extensions/users_private/users_private_apitest.cc",
        "../browser/chromeos/extensions/wallpaper_apitest.cc",
        "../browser/chromeos/extensions/wallpaper_manager_browsertest.cc",
        "../browser/chromeos/extensions/wallpaper_private_apitest.cc",
        "../browser/chromeos/file_manager/audio_player_browsertest.cc",
        "../browser/chromeos/file_manager/external_filesystem_apitest.cc",
        "../browser/chromeos/file_manager/file_manager_base_jstest.cc",
        "../browser/chromeos/file_manager/file_manager_browsertest.cc",
        "../browser/chromeos/file_manager/file_manager_browsertest_base.cc",
        "../browser/chromeos/file_manager/file_manager_browsertest_base.h",
        "../browser/chromeos/file_manager/file_manager_jstest.cc",
        "../browser/chromeos/file_manager/file_manager_jstest_base.cc",
        "../browser/chromeos/file_manager/file_manager_jstest_base.h",
        "../browser/chromeos/file_manager/file_manager_test_util.cc",
        "../browser/chromeos/file_manager/file_manager_test_util.h",
        "../browser/chromeos/file_manager/file_manager_uitest.cc",
        "../browser/chromeos/file_manager/file_tasks_browsertest.cc",
        "../browser/chromeos/file_manager/gallery_browsertest.cc",
        "../browser/chromeos/file_manager/gallery_jstest.cc",
        "../browser/chromeos/file_manager/image_loader_jstest.cc",
        "../browser/chromeos/file_manager/video_player_browsertest.cc",
        "../browser/chromeos/file_manager/video_player_jstest.cc",
        "../browser/chromeos/first_run/chromeos_first_run_browsertest.cc",
        "../browser/chromeos/first_run/drive_first_run_browsertest.cc",
        "../browser/chromeos/first_run/goodies_displayer_browsertest.cc",
        "../browser/chromeos/input_method/input_method_engine_browsertests.cc",
        "../browser/chromeos/input_method/native_input_method_engine_browsertest.cc",
        "../browser/chromeos/input_method/textinput_browsertest.cc",
        "../browser/chromeos/input_method/textinput_surroundingtext_browsertest.cc",
        "../browser/chromeos/input_method/textinput_test_helper.cc",
        "../browser/chromeos/input_method/textinput_test_helper.h",
        "../browser/chromeos/kerberos/kerberos_credentials_manager_factory_browsertest.cc",
        "../browser/chromeos/lock_screen_apps/note_taking_browsertest.cc",
        "../browser/chromeos/logging_browsertest.cc",
        "../browser/chromeos/login/accessibility_browsertest.cc",
        "../browser/chromeos/login/active_directory_login_browsertest.cc",
        "../browser/chromeos/login/arc_terms_of_service_browsertest.cc",
        "../browser/chromeos/login/auto_launched_kiosk_browsertest.cc",
        "../browser/chromeos/login/configuration_based_oobe_browsertest.cc",
        "../browser/chromeos/login/crash_restore_browsertest.cc",
        "../browser/chromeos/login/demo_mode/demo_app_launcher_browsertest.cc",
        "../browser/chromeos/login/demo_mode/demo_session_browsertest.cc",
        "../browser/chromeos/login/demo_mode/demo_setup_browsertest.cc",
        "../browser/chromeos/login/demo_mode/demo_setup_test_utils.cc",
        "../browser/chromeos/login/demo_mode/demo_setup_test_utils.h",
        "../browser/chromeos/login/enable_debugging_browsertest.cc",
        "../browser/chromeos/login/encryption_migration_browsertest.cc",
        "../browser/chromeos/login/enrollment/enrollment_local_policy_server_browsertest.cc",
        "../browser/chromeos/login/enrollment/enrollment_screen_browsertest.cc",
        "../browser/chromeos/login/enrollment/hands_off_enrollment_browsertest.cc",
        "../browser/chromeos/login/enrollment/mock_auto_enrollment_check_screen.cc",
        "../browser/chromeos/login/enrollment/mock_auto_enrollment_check_screen.h",
        "../browser/chromeos/login/enterprise_enrollment_browsertest.cc",
        "../browser/chromeos/login/error_screen_browsertest.cc",
        "../browser/chromeos/login/eula_browsertest.cc",
        "../browser/chromeos/login/existing_user_controller_browsertest.cc",
        "../browser/chromeos/login/guest_login_browsertest.cc",
        "../browser/chromeos/login/hid_detection_browsertest.cc",
        "../browser/chromeos/login/kiosk_browsertest.cc",
        "../browser/chromeos/login/lock/fingerprint_unlock_browsertest.cc",
        "../browser/chromeos/login/lock/screen_locker_browsertest.cc",
        "../browser/chromeos/login/lock/screen_locker_tester.cc",
        "../browser/chromeos/login/lock/screen_locker_tester.h",
        "../browser/chromeos/login/login_auth_recorder_browsertest.cc",
        "../browser/chromeos/login/login_browsertest.cc",
        "../browser/chromeos/login/login_manager_test.cc",
        "../browser/chromeos/login/login_manager_test.h",
        "../browser/chromeos/login/login_screen_policy_browsertest.cc",
        "../browser/chromeos/login/login_ui_browsertest.cc",
        "../browser/chromeos/login/login_ui_hide_supervised_users_browsertest.cc",
        "../browser/chromeos/login/login_ui_keyboard_browsertest.cc",
        "../browser/chromeos/login/login_ui_shelf_visibility_browsertest.cc",
        "../browser/chromeos/login/login_utils_browsertest.cc",
        "../browser/chromeos/login/oobe_browsertest.cc",
        "../browser/chromeos/login/oobe_interactive_ui_test.cc",
        "../browser/chromeos/login/oobe_localization_browsertest.cc",
        "../browser/chromeos/login/password_change_browsertest.cc",
        "../browser/chromeos/login/proxy_auth_dialog_browsertest.cc",
        "../browser/chromeos/login/quick_unlock/pin_migration_browsertest.cc",
        "../browser/chromeos/login/reset_browsertest.cc",
        "../browser/chromeos/login/saml/password_change_success_detection_browsertest.cc",
        "../browser/chromeos/login/saml/saml_browsertest.cc",
        "../browser/chromeos/login/screens/app_downloading_screen_browsertest.cc",
        "../browser/chromeos/login/screens/assistant_optin_flow_screen_browsertest.cc",
        "../browser/chromeos/login/screens/fingerprint_setup_browsertest.cc",
        "../browser/chromeos/login/screens/hid_detection_screen_browsertest.cc",
        "../browser/chromeos/login/screens/mock_arc_terms_of_service_screen.cc",
        "../browser/chromeos/login/screens/mock_arc_terms_of_service_screen.h",
        "../browser/chromeos/login/screens/mock_demo_preferences_screen.cc",
        "../browser/chromeos/login/screens/mock_demo_preferences_screen.h",
        "../browser/chromeos/login/screens/mock_demo_setup_screen.cc",
        "../browser/chromeos/login/screens/mock_demo_setup_screen.h",
        "../browser/chromeos/login/screens/mock_enable_adb_sideloading_screen.cc",
        "../browser/chromeos/login/screens/mock_enable_adb_sideloading_screen.h",
        "../browser/chromeos/login/screens/mock_enable_debugging_screen.cc",
        "../browser/chromeos/login/screens/mock_enable_debugging_screen.h",
        "../browser/chromeos/login/screens/mock_eula_screen.cc",
        "../browser/chromeos/login/screens/mock_eula_screen.h",
        "../browser/chromeos/login/screens/mock_wrong_hwid_screen.cc",
        "../browser/chromeos/login/screens/mock_wrong_hwid_screen.h",
        "../browser/chromeos/login/screens/network_screen_browsertest.cc",
        "../browser/chromeos/login/screens/recommend_apps/scoped_test_recommend_apps_fetcher_factory.cc",
        "../browser/chromeos/login/screens/recommend_apps/scoped_test_recommend_apps_fetcher_factory.h",
        "../browser/chromeos/login/screens/recommend_apps_screen_browsertest.cc",
        "../browser/chromeos/login/screens/supervision_transition_screen_browsertest.cc",
        "../browser/chromeos/login/screens/sync_consent_browsertest.cc",
        "../browser/chromeos/login/screens/update_required_screen_browsertest.cc",
        "../browser/chromeos/login/screens/update_screen_browsertest.cc",
        "../browser/chromeos/login/screens/user_selection_screen_browsertest.cc",
        "../browser/chromeos/login/screens/welcome_screen_browsertest.cc",
        "../browser/chromeos/login/session/chrome_session_manager_browsertest.cc",
        "../browser/chromeos/login/session_login_browsertest.cc",
        "../browser/chromeos/login/signin/device_id_browsertest.cc",
        "../browser/chromeos/login/signin/oauth2_browsertest.cc",
        "../browser/chromeos/login/test/active_directory_login_mixin.cc",
        "../browser/chromeos/login/test/active_directory_login_mixin.h",
        "../browser/chromeos/login/test/device_state_mixin.cc",
        "../browser/chromeos/login/test/device_state_mixin.h",
        "../browser/chromeos/login/test/embedded_test_server_mixin.cc",
        "../browser/chromeos/login/test/embedded_test_server_mixin.h",
        "../browser/chromeos/login/test/enrollment_helper_mixin.cc",
        "../browser/chromeos/login/test/enrollment_helper_mixin.h",
        "../browser/chromeos/login/test/enrollment_ui_mixin.cc",
        "../browser/chromeos/login/test/enrollment_ui_mixin.h",
        "../browser/chromeos/login/test/fake_gaia_mixin.cc",
        "../browser/chromeos/login/test/fake_gaia_mixin.h",
        "../browser/chromeos/login/test/guest_session_mixin.cc",
        "../browser/chromeos/login/test/guest_session_mixin.h",
        "../browser/chromeos/login/test/hid_controller_mixin.cc",
        "../browser/chromeos/login/test/hid_controller_mixin.h",
        "../browser/chromeos/login/test/https_forwarder.cc",
        "../browser/chromeos/login/test/https_forwarder.h",
        "../browser/chromeos/login/test/local_policy_test_server_mixin.cc",
        "../browser/chromeos/login/test/local_policy_test_server_mixin.h",
        "../browser/chromeos/login/test/login_manager_mixin.cc",
        "../browser/chromeos/login/test/login_manager_mixin.h",
        "../browser/chromeos/login/test/network_portal_detector_mixin.cc",
        "../browser/chromeos/login/test/network_portal_detector_mixin.h",
        "../browser/chromeos/login/test/offline_gaia_test_mixin.cc",
        "../browser/chromeos/login/test/offline_gaia_test_mixin.h",
        "../browser/chromeos/login/test/oobe_base_test.cc",
        "../browser/chromeos/login/test/oobe_base_test.h",
        "../browser/chromeos/login/test/oobe_screens_utils.cc",
        "../browser/chromeos/login/test/oobe_screens_utils.h",
        "../browser/chromeos/login/test/oobe_window_visibility_waiter.cc",
        "../browser/chromeos/login/test/oobe_window_visibility_waiter.h",
        "../browser/chromeos/login/test/scoped_policy_update.cc",
        "../browser/chromeos/login/test/scoped_policy_update.h",
        "../browser/chromeos/login/test/session_flags_manager.cc",
        "../browser/chromeos/login/test/session_flags_manager.h",
        "../browser/chromeos/login/test/session_manager_state_waiter.cc",
        "../browser/chromeos/login/test/session_manager_state_waiter.h",
        "../browser/chromeos/login/test/user_policy_mixin.cc",
        "../browser/chromeos/login/test/user_policy_mixin.h",
        "../browser/chromeos/login/test/webview_content_extractor.cc",
        "../browser/chromeos/login/test/webview_content_extractor.h",
        "../browser/chromeos/login/ui/captive_portal_window_browsertest.cc",
        "../browser/chromeos/login/ui/login_feedback_browsertest.cc",
        "../browser/chromeos/login/ui/login_web_dialog_browsertest.cc",
        "../browser/chromeos/login/ui/simple_web_view_dialog_browsertest.cc",
        "../browser/chromeos/login/ui/user_adding_screen_browsertest.cc",
        "../browser/chromeos/login/users/avatar/user_image_manager_browsertest.cc",
        "../browser/chromeos/login/users/avatar/user_image_manager_test_util.cc",
        "../browser/chromeos/login/users/avatar/user_image_manager_test_util.h",
        "../browser/chromeos/login/users/remove_supervised_users_browsertest.cc",
        "../browser/chromeos/login/users/user_manager_hide_supervised_users_browsertest.cc",
        "../browser/chromeos/login/users/wallpaper_policy_browsertest.cc",
        "../browser/chromeos/login/web_kiosk_controller_browsertest.cc",
        "../browser/chromeos/login/webview_login_browsertest.cc",
        "../browser/chromeos/login/wizard_controller_browsertest.cc",
        "../browser/chromeos/net/network_portal_detector_impl_browsertest.cc",
        "../browser/chromeos/network_change_manager_client_browsertest.cc",
        "../browser/chromeos/plugin_vm/plugin_vm_test_helper.cc",
        "../browser/chromeos/policy/affiliation_test_helper.cc",
        "../browser/chromeos/policy/affiliation_test_helper.h",
        "../browser/chromeos/policy/blocking_login_browsertest.cc",
        "../browser/chromeos/policy/browser_policy_connector_chromeos_browsertest.cc",
        "../browser/chromeos/policy/component_active_directory_policy_browsertest.cc",
        "../browser/chromeos/policy/device_cloud_external_data_policy_observer_browsertest.cc",
        "../browser/chromeos/policy/device_cloud_policy_browsertest.cc",
        "../browser/chromeos/policy/device_local_account_browsertest.cc",
        "../browser/chromeos/policy/device_policy_cloud_external_data_manager_browsertest.cc",
        "../browser/chromeos/policy/device_policy_cros_browser_test.cc",
        "../browser/chromeos/policy/device_policy_cros_browser_test.h",
        "../browser/chromeos/policy/device_quirks_policy_browsertest.cc",
        "../browser/chromeos/policy/device_system_use_24hour_clock_browsertest.cc",
        "../browser/chromeos/policy/display_resolution_handler_browsertest.cc",
        "../browser/chromeos/policy/display_rotation_default_handler_browsertest.cc",
        "../browser/chromeos/policy/external_data_handlers/device_wilco_dtc_configuration_external_data_handler_browsertest.cc",
        "../browser/chromeos/policy/force_maximize_on_first_run_chromeos_browsertest.cc",
        "../browser/chromeos/policy/login_policy_test_base.cc",
        "../browser/chromeos/policy/login_policy_test_base.h",
        "../browser/chromeos/policy/login_screen_accessibility_policy_browsertest.cc",
        "../browser/chromeos/policy/login_screen_default_policy_browsertest.cc",
        "../browser/chromeos/policy/network_policy_application_browsertest.cc",
        "../browser/chromeos/policy/policy_certs_browsertest.cc",
        "../browser/chromeos/policy/power_policy_browsertest.cc",
        "../browser/chromeos/policy/restore_on_startup_browsertest_chromeos.cc",
        "../browser/chromeos/policy/signin_profile_extensions_policy_browsertest.cc",
        "../browser/chromeos/policy/signin_profile_extensions_policy_test_base.cc",
        "../browser/chromeos/policy/signin_profile_extensions_policy_test_base.h",
        "../browser/chromeos/policy/site_isolation_flag_handling_browsertest.cc",
        "../browser/chromeos/policy/status_collector/child_status_collector_browsertest.cc",
        "../browser/chromeos/policy/status_collector/device_status_collector_browsertest.cc",
        "../browser/chromeos/policy/unaffiliated_arc_allowed_browsertest.cc",
        "../browser/chromeos/policy/user_affiliation_browsertest.cc",
        "../browser/chromeos/policy/user_cloud_external_data_manager_browsertest.cc",
        "../browser/chromeos/policy/user_cloud_policy_manager_chromeos_browsertest.cc",
        "../browser/chromeos/policy/user_policy_test_helper.cc",
        "../browser/chromeos/policy/user_policy_test_helper.h",
        "../browser/chromeos/policy/variations_service_policy_browsertest.cc",
        "../browser/chromeos/preferences_chromeos_browsertest.cc",
        "../browser/chromeos/printing/history/test_print_job_history_service_observer.cc",
        "../browser/chromeos/printing/history/test_print_job_history_service_observer.h",
        "../browser/chromeos/printing/test_cups_print_job_manager.cc",
        "../browser/chromeos/printing/test_cups_print_job_manager.h",
        "../browser/chromeos/printing/test_cups_printers_manager.cc",
        "../browser/chromeos/printing/test_cups_printers_manager.h",
        "../browser/chromeos/profiles/profile_helper_browsertest.cc",
        "../browser/chromeos/shutdown_policy_browsertest.cc",
        "../browser/chromeos/startup_settings_cache_browsertest.cc",
        "../browser/chromeos/system/device_disabling_browsertest.cc",
        "../browser/chromeos/system/tray_accessibility_browsertest.cc",
        "../browser/chromeos/web_applications/help_app_integration_browsertest.cc",
        "../browser/chromeos/web_applications/media_app_integration_browsertest.cc",
        "../browser/chromeos/web_applications/system_web_app_integration_test.cc",
        "../browser/chromeos/web_applications/system_web_app_integration_test.h",
        "../browser/download/notification/download_notification_browsertest.cc",
        "../browser/drive/drive_notification_manager_factory_browsertest.cc",
        "../browser/extensions/api/certificate_provider/certificate_provider_apitest.cc",
        "../browser/extensions/api/networking_private/networking_private_apitest.cc",
        "../browser/extensions/api/networking_private/networking_private_chromeos_apitest.cc",
        "../browser/extensions/api/settings_private/settings_private_browsertest_chromeos.cc",
        "../browser/extensions/api/vpn_provider/vpn_provider_apitest.cc",
        "../browser/extensions/chromeos_component_extensions_browsertest.cc",
        "../browser/notifications/notification_platform_bridge_chromeos_browsertest.cc",
        "../browser/resources/chromeos/zip_archiver/test/zip_archiver_jstest.cc",
        "../browser/signin/chromeos_mirror_account_consistency_browsertest.cc",
        "../browser/ui/app_list/app_list_client_impl_browsertest.cc",
        "../browser/ui/app_list/arc/arc_usb_host_permission_browsertest.cc",
        "../browser/ui/app_list/chrome_app_list_model_updater_browsertest.cc",
        "../browser/ui/ash/accelerator_commands_browsertest.cc",
        "../browser/ui/ash/assistant/assistant_context_browsertest.cc",
        "../browser/ui/ash/chrome_new_window_client_browsertest.cc",
        "../browser/ui/ash/chrome_screenshot_grabber_browsertest.cc",
        "../browser/ui/ash/keyboard/keyboard_controller_browsertest.cc",
        "../browser/ui/ash/keyboard/keyboard_end_to_end_browsertest.cc",
        "../browser/ui/ash/launcher/app_service_app_window_browsertest.cc",
        "../browser/ui/ash/launcher/arc_app_launcher_browsertest.cc",
        "../browser/ui/ash/launcher/browser_shortcut_launcher_item_controller_browsertest.cc",
        "../browser/ui/ash/launcher/chrome_launcher_controller_browsertest.cc",
        "../browser/ui/ash/launcher/chrome_launcher_controller_test_util.cc",
        "../browser/ui/ash/launcher/chrome_launcher_controller_test_util.h",
        "../browser/ui/ash/multi_user/test_multi_user_window_manager.cc",
        "../browser/ui/ash/multi_user/test_multi_user_window_manager.h",
        "../browser/ui/ash/network/networking_config_chromeos_browsertest.cc",
        "../browser/ui/ash/screen_orientation_delegate_chromeos_browsertest.cc",
        "../browser/ui/ash/shelf_browsertest.cc",
        "../browser/ui/ash/system_tray_client_browsertest.cc",
        "../browser/ui/ash/system_tray_tray_cast_browsertest_media_router_chromeos.cc",
        "../browser/ui/ash/tab_scrubber_browsertest.cc",
        "../browser/ui/ash/tablet_mode_page_behavior_browsertest.cc",
        "../browser/ui/ash/volume_controller_browsertest.cc",
        "../browser/ui/browser_finder_chromeos_browsertest.cc",
        "../browser/ui/views/apps/chrome_native_app_window_views_aura_ash_browsertest.cc",
        "../browser/ui/views/arc_app_dialog_view_browsertest.cc",
        "../browser/ui/views/crostini/crostini_ansible_software_config_view_browsertest.cc",
        "../browser/ui/views/crostini/crostini_browser_test_util.cc",
        "../browser/ui/views/crostini/crostini_browser_test_util.h",
        "../browser/ui/views/crostini/crostini_force_close_view_browsertest.cc",
        "../browser/ui/views/crostini/crostini_installer_view_browsertest.cc",
        "../browser/ui/views/crostini/crostini_uninstaller_view_browsertest.cc",
        "../browser/ui/views/crostini/crostini_update_component_view_browsertest.cc",
        "../browser/ui/views/crostini/crostini_update_filesystem_view_browsertest.cc",
        "../browser/ui/views/extensions/extension_dialog_bounds_browsertest.cc",
        "../browser/ui/views/frame/browser_frame_ash_browsertest.cc",
        "../browser/ui/views/frame/browser_non_client_frame_view_ash_browsertest.cc",
        "../browser/ui/views/frame/immersive_mode_controller_ash_browsertest.cc",
        "../browser/ui/views/frame/system_menu_model_builder_browsertest_chromeos.cc",
        "../browser/ui/views/frame/top_controls_slide_controller_chromeos_browsertest.cc",
        "../browser/ui/views/plugin_vm/plugin_vm_launcher_view_browsertest.cc",
        "../browser/ui/views/web_apps/web_app_ash_interactive_ui_test.cc",
        "../browser/ui/web_applications/web_app_guest_session_browsertest_chromeos.cc",
        "../browser/ui/webui/chromeos/add_supervision/add_supervision_metrics_recorder_browsertest.cc",
        "../browser/ui/webui/chromeos/add_supervision/add_supervision_ui_browsertest.cc",
        "../browser/ui/webui/chromeos/login/discover/discover_browser_test.cc",
        "../browser/ui/webui/chromeos/login/discover/discover_browser_test.h",
        "../browser/ui/webui/chromeos/login/discover/modules/discover_module_launch_help_app_test.cc",
        "../browser/ui/webui/chromeos/login/discover/modules/discover_module_redeem_offers_test.cc",
        "../browser/ui/webui/chromeos/login/discover/modules/discover_module_set_wallpaper_test.cc",
        "../browser/ui/webui/chromeos/login/discover/modules/discover_module_sync_files_test.cc",
        "../browser/ui/webui/chromeos/login/discover/wait_for_did_start_navigate.cc",
        "../browser/ui/webui/chromeos/login/discover/wait_for_did_start_navigate.h",
        "../browser/ui/webui/chromeos/login/js_calls_container_test_api.cc",
        "../browser/ui/webui/chromeos/login/js_calls_container_test_api.h",
        "../browser/ui/webui/chromeos/login/oobe_display_chooser_browsertest.cc",
        "../browser/ui/webui/chromeos/system_web_dialog_browsertest.cc",
        "../browser/ui/webui/settings/chromeos/account_manager_handler_browsertest.cc",
        "../browser/ui/webui/settings/chromeos/device_power_handler_browsertest.cc",
        "../browser/ui/window_sizer/window_sizer_ash_uitest.cc",
        "base/interactive_test_utils.cc",
        "base/interactive_test_utils.h",
        "base/interactive_test_utils_aura.cc",
        "base/interactive_test_utils_aura.h",
        "base/interactive_test_utils_views.cc",
      ]
      if (use_cups) {
        sources +=
            [ "../browser/chromeos/extensions/printing/printing_apitest.cc" ]
      }
      sources -= [
        "../../apps/load_and_launch_browsertest.cc",
        "../browser/policy/policy_startup_browsertest.cc",

        # chromeos does not support profile list avatar menu
        "../browser/profiles/profile_list_desktop_browsertest.cc",
        "../browser/ui/views/external_protocol_dialog_browsertest.cc",

        # chromeos does not use the profile chooser view
        "../browser/ui/views/profiles/profile_menu_view_browsertest.cc",

        # inline login UI is disabled on chromeos
        "../browser/ui/views/sync/inline_login_ui_browsertest.cc",
        "../browser/ui/views/sync/profile_signin_confirmation_dialog_views_browsertest.cc",
        "../browser/ui/webui/profile_helper_browsertest.cc",

        # chromeos does not use the desktop user manager
        "../browser/ui/webui/signin/user_manager_ui_browsertest.cc",

        # chromeos does not support machine level user cloud policies
        "../browser/policy/cloud/chrome_browser_cloud_management_browsertest.cc",

        # TODO(1026473): Re-enable these when linux-chromeos-rel breakage is
        # addressed.
        "../browser/chromeos/accessibility/spoken_feedback_app_list_browsertest.cc",
        "../browser/chromeos/accessibility/spoken_feedback_browsertest.cc",
        "../browser/chromeos/accessibility/spoken_feedback_browsertest.h",
      ]
    } else {  # !is_chromeos
      sources -= [
        "../browser/invalidation/deprecated_profile_invalidation_provider_factory_browsertest.cc",
        "../browser/invalidation/profile_invalidation_provider_factory_browsertest.cc",
        "../browser/net/nss_context_chromeos_browsertest.cc",
        "data/webui/certificate_viewer_ui_test-inl.h",
      ]
      sources += [ "../browser/profiles/profile_window_browsertest.cc" ]
      if (enable_extensions) {
        sources -= [
          "../browser/extensions/api/enterprise_device_attributes/enterprise_device_attributes_apitest.cc",
          "../browser/extensions/api/enterprise_platform_keys/enterprise_platform_keys_apitest_nss.cc",
          "../browser/extensions/api/platform_keys/platform_keys_apitest_nss.cc",
          "../browser/extensions/api/platform_keys/platform_keys_test_base.cc",
          "../browser/extensions/api/platform_keys/platform_keys_test_base.h",
          "../browser/extensions/api/terminal/terminal_private_apitest.cc",
        ]
      }
      if (toolkit_views) {
        sources -= [
          "../browser/ui/views/select_file_dialog_extension_browsertest.cc",
        ]
      }
      if (is_win || is_linux) {
        sources +=
            [ "../browser/ui/views/ime/input_ime_apitest_nonchromeos.cc" ]
      }
    }
    if (enable_kaleidoscope) {
      deps += [ "../browser/media/kaleidoscope/internal:browser_tests" ]
    }
    if (enable_legacy_desktop_in_product_help) {
      sources += [
        "../browser/feature_engagement/incognito_window/incognito_window_tracker_browsertest.cc",
        "../browser/feature_engagement/new_tab/new_tab_tracker_browsertest.cc",
      ]
    }
    if (safe_browsing_mode == 1) {
      sources += [
        "../browser/safe_browsing/ad_redirect_trigger_browsertest.cc",
        "../browser/safe_browsing/certificate_reporting_service_browsertest.cc",
        "../browser/safe_browsing/chrome_password_protection_service_browsertest.cc",
        "../browser/safe_browsing/chrome_password_protection_service_sync_browsertest.cc",
        "../browser/safe_browsing/client_side_detection_host_browsertest.cc",
        "../browser/safe_browsing/safe_browsing_blocking_page_test.cc",
        "../browser/safe_browsing/safe_browsing_navigation_observer_browsertest.cc",
        "../browser/safe_browsing/safe_browsing_service_browsertest.cc",
        "../browser/safe_browsing/v4_embedded_test_server_browsertest.cc",
        "../renderer/safe_browsing/phishing_classifier_browsertest.cc",
        "../renderer/safe_browsing/phishing_classifier_delegate_browsertest.cc",
        "../renderer/safe_browsing/phishing_dom_feature_extractor_browsertest.cc",
        "../renderer/safe_browsing/threat_dom_details_browsertest.cc",
      ]
    }
    if (enable_captive_portal_detection) {
      sources += [ "../browser/captive_portal/captive_portal_browsertest.cc" ]
    }

    if (is_mac) {
      deps += [ "//third_party/ocmock" ]
      data_deps += [
        "//chrome",
        "//chrome:chrome_framework",
      ]
      sources += [
        "../browser/policy/cloud/chrome_browser_cloud_management_browsertest_mac_util.h",
        "../browser/policy/cloud/chrome_browser_cloud_management_browsertest_mac_util.mm",
        "../browser/renderer_host/chrome_render_widget_host_view_mac_history_swiper_browsertest.mm",
        "../browser/spellchecker/spell_check_host_chrome_impl_mac_browsertest.cc",
        "../browser/ui/cocoa/accelerators_cocoa_browsertest.mm",
        "../browser/ui/cocoa/applescript/bookmark_applescript_utils_test.h",
        "../browser/ui/cocoa/applescript/bookmark_applescript_utils_test.mm",
        "../browser/ui/cocoa/applescript/bookmark_folder_applescript_browsertest.mm",
        "../browser/ui/cocoa/applescript/bookmark_item_applescript_browsertest.mm",
        "../browser/ui/cocoa/applescript/browsercrapplication+applescript_test.mm",
        "../browser/ui/cocoa/applescript/tab_applescript_browsertest.mm",
        "../browser/ui/cocoa/applescript/window_applescript_test.mm",
        "../browser/ui/cocoa/apps/app_shim_menu_controller_mac_browsertest.mm",
        "../browser/ui/cocoa/apps/native_app_window_cocoa_browsertest.mm",
        "../browser/ui/cocoa/browser_window_mac_browsertest.mm",
        "../browser/ui/cocoa/permission_bubble/permission_bubble_views_cocoa_browsertest.mm",
        "../browser/ui/cocoa/renderer_context_menu/render_view_context_menu_mac_cocoa_browsertest.mm",
        "../browser/ui/cocoa/share_menu_controller_browsertest.mm",
        "../browser/ui/cocoa/task_manager_mac_browsertest.mm",
        "../browser/ui/cocoa/touchbar/browser_window_touch_bar_controller_browsertest.mm",
        "../browser/ui/views/certificate_viewer_mac_browsertest.mm",
        "../browser/ui/views/frame/browser_non_client_frame_view_mac_browsertest.cc",
        "../browser/ui/views/ssl_client_certificate_selector_mac_browsertest.mm",
        "../common/profiler/stack_sampling_browsertest.cc",

        # TODO(crbug/845389): Re-Enable the following, which were temporarily
        # omitted from the build, but are still in use.
        # "../browser/ui/cocoa/page_info/page_info_bubble_views_mac_browsertest.mm",
      ]
      sources -= [
        # TODO(groby): This test depends on hunspell and we cannot run it on
        # Mac, which does not use hunspell by default.
        "../browser/spellchecker/spellcheck_service_browsertest.cc",

        # ProcessSingletonMac doesn"t do anything.
        "../browser/process_singleton_browsertest.cc",
      ]

      data += [ "//testing/buildbot/filters/mac_window_server_killers.browser_tests.filter" ]

      if (safe_browsing_mode == 1) {
        sources -= [
          # single-process mode hangs on Mac sometimes because of multiple UI
          # message loops. See 306348
          "../renderer/safe_browsing/phishing_classifier_browsertest.cc",
          "../renderer/safe_browsing/phishing_classifier_delegate_browsertest.cc",
        ]
      }
    }
    if (is_win) {
      sources += [
        "../browser/printing/pdf_to_emf_converter_browsertest.cc",
        "../browser/spellchecker/spell_check_host_chrome_impl_win_browsertest.cc",
        "../browser/ui/startup/credential_provider_signin_dialog_win_browsertest.cc",
        "../browser/ui/views/accessibility/invert_bubble_view_browsertest.cc",
        "../browser/ui/views/settings_reset_prompt_dialog_browsertest.cc",
        "../browser/ui/views/uninstall_view_browsertest.cc",
      ]

      if (target_cpu == "x64") {
        sources += [ "../common/profiler/stack_sampling_browsertest.cc" ]
      }

      configs += [ "//build/config/win:delayloads" ]

      deps += [
        "//chrome:other_version",
        "//chrome/app:command_ids",
        "//chrome/test:credential_provider_test_utils",
        "//third_party/wtl",
        "//ui/resources",
      ]

      if (is_chrome_branded) {
        deps += [ "//chrome/browser/win/conflicts:browser_tests" ]
      }
    }
    if (is_mac || is_win) {
      sources += [
        "../browser/extensions/api/networking_private/networking_private_apitest.cc",
        "../browser/extensions/api/networking_private/networking_private_service_client_apitest.cc",
      ]
      deps += [ "//components/wifi:test_support" ]
    }
    if (is_linux || is_win) {
      sources += [
        # This test is for the spelling options submenu that's only for Windows,
        # ChromeOS, and Linux.
        "../browser/renderer_context_menu/spelling_options_submenu_observer_browsertest.cc",
      ]
    }
    if (!is_posix || is_chromeos) {
      sources -= [ "../common/time_format_browsertest.cc" ]
    }

    if (is_mac || is_win || (is_linux && !is_chromeos)) {
      sources += [
        # Tests for non mobile and non CrOS (includes Linux, Win, Mac).
        "../browser/browser_switcher/browser_switcher_browsertest.cc",
        "../browser/browser_switcher/browser_switcher_service_browsertest.cc",
        "../browser/browser_switcher/ieem_sitelist_parser_browsertest.cc",
        "../browser/extensions/api/image_writer_private/image_writer_utility_client_browsertest.cc",
        "../browser/profiles/profile_statistics_browsertest.cc",
      ]
    }
    if (is_mac || is_win || is_chromeos) {
      sources += [ "../browser/extensions/api/networking_cast_private/networking_cast_private_apitest.cc" ]
    }
    if (is_desktop_linux || is_mac) {
      sources +=
          [ "../browser/first_run/first_run_internal_posix_browsertest.cc" ]
    }
    if (enable_service_discovery) {
      sources += [ "../browser/extensions/api/mdns/mdns_apitest.cc" ]
    }

    if (enable_supervised_users) {
      sources += [
        "../browser/supervised_user/logged_in_user_mixin.cc",
        "../browser/supervised_user/logged_in_user_mixin.h",
        "../browser/supervised_user/permission_request_creator_mock.cc",
        "../browser/supervised_user/permission_request_creator_mock.h",
        "../browser/supervised_user/supervised_user_navigation_throttle_browsertest.cc",
        "../browser/supervised_user/supervised_user_service_browsertest.cc",
        "../browser/supervised_user/supervised_user_url_filter_browsertest.cc",
      ]
    }
    if (is_linux && is_asan && is_lsan) {
      # TODO(crbug.com/793426): Fix the flakiness on Linux Asan Lsan bot.
      sources -= [ "../browser/media/encrypted_media_browsertest.cc" ]
    }
    if (enable_library_cdms) {
      # Runtime dependencies.
      data_deps += [
        "//media/cdm/library_cdm/clear_key_cdm",
        "//third_party/widevine/cdm",
      ]
    }
    if (enable_print_preview) {
      sources += [
        "../browser/printing/pdf_nup_converter_client_browsertest.cc",
        "../browser/printing/print_browsertest.cc",
        "../browser/printing/print_preview_dialog_controller_browsertest.cc",
        "../browser/printing/print_preview_pdf_generated_browsertest.cc",
        "../browser/printing/pwg_raster_converter_browsertest.cc",
        "../browser/ui/webui/print_preview/print_preview_ui_browsertest.cc",
      ]
      if (enable_extensions && !is_chromeos) {
        sources += [ "../browser/extensions/api/cloud_print_private/cloud_print_private_apitest.cc" ]
      }
      if (!is_mac && !is_chromeos) {
        sources += [
          # This test depends on GetCommandLineForRelaunch, which is not
          # available on Mac. It is also not intended to run on ChromeOS.
          "../browser/printing/cloud_print/test/cloud_print_policy_browsertest.cc",
        ]
      }
      if (!is_chromeos) {
        sources += [
          # Not intended to run on ChromeOS.
          "../browser/printing/cloud_print/test/cloud_print_proxy_process_browsertest.cc",
          "../browser/service_process/service_process_control_browsertest.cc",
        ]
      }
    }
    if (enable_paint_preview) {
      sources +=
          [ "../browser/paint_preview/paint_preview_compositor_browsertest.cc" ]
    }
    if (enable_service_discovery && !is_mac) {
      sources += [
        "../browser/ui/webui/local_discovery/local_discovery_ui_browsertest.cc",
      ]
    }
    if (use_brlapi) {
      deps += [ "//build/linux/libbrlapi" ]
    } else if (enable_extensions) {
      sources -= [ "../browser/extensions/api/braille_display_private/braille_display_private_apitest.cc" ]
    }
    if (is_chrome_branded && safe_browsing_mode == 1 && !is_mac) {
      sources -= [
        # These tests depend on single process mode, which is disabled in
        # official builds.
        "../renderer/safe_browsing/phishing_classifier_browsertest.cc",
        "../renderer/safe_browsing/phishing_classifier_delegate_browsertest.cc",
      ]
    }

    if (use_aura) {
      if (enable_wifi_display) {
        sources += [
          "../../extensions/browser/api/display_source/display_source_apitestbase.cc",
          "../../extensions/browser/api/display_source/display_source_apitestbase.h",
          "../browser/extensions/api/display_source/display_source_wifi_display_apitest.cc",
        ]
      }
    }

    if (is_chromeos || (is_linux && use_dbus)) {
      sources += [ "../browser/extensions/api/bluetooth_low_energy/bluetooth_low_energy_apitest.cc" ]
    }

    if (toolkit_views && !is_chromeos) {
      sources +=
          [ "../browser/ui/screen_capture_notification_ui_browsertest.cc" ]
    }

    if (trial_comparison_cert_verifier_supported) {
      sources +=
          [ "../browser/net/trial_comparison_cert_verifier_browsertest.cc" ]
    }

    if (enable_webui_tab_strip) {
      sources += [ "../browser/ui/webui/tab_strip/tab_strip_ui_browsertest.cc" ]
    }

    if (enable_spellcheck) {
      sources +=
          [ "../browser/site_isolation/spellcheck_per_process_browsertest.cc" ]
    }

    sources = []
    sources = [ 
      "../../content/nw/src/nwjs_browsertest.cc",
      "../browser/ui/test/test_browser_dialog.cc",
      "../browser/ui/test/test_browser_dialog.h",
      "../browser/ui/test/test_browser_ui.cc",
      "../browser/ui/test/test_browser_ui.h",
      "../browser/extensions/extension_apitest.cc",
      "../browser/extensions/extension_browsertest.cc",
      "../browser/extensions/extension_function_test_utils.cc",
      "../browser/extensions/extension_function_test_utils.h",
      "../browser/apps/platform_apps/app_browsertest_util.cc",
      "../browser/apps/platform_apps/app_browsertest_util.h",
      "../browser/pdf/pdf_extension_test.cc",
      "../browser/pdf/pdf_extension_test_util.cc",
      "../browser/pdf/pdf_extension_test_util.h",
<<<<<<< HEAD
=======
      "../browser/renderer_context_menu/render_view_context_menu_browsertest_util.cc",
      "../browser/renderer_context_menu/render_view_context_menu_browsertest_util.h",
      "../browser/extensions/updater/extension_cache_fake.cc",
      "../browser/extensions/updater/extension_cache_fake.h",
>>>>>>> df89f36e
      "../browser/extensions/browsertest_util.cc",
      "../browser/extensions/browsertest_util.h",
    ]
  }
}

if (is_linux || is_mac || is_win) {
  import("//tools/binary_size/sizes.gni")

  group("browser_tests_apprtc") {
    testonly = true
    data_deps = [
      ":browser_tests",
    ]
    data = [
      "//third_party/webrtc/rtc_tools/testing/browsertest/apprtc/out/app_engine/",
      "//third_party/webrtc/rtc_tools/testing/browsertest/apprtc/temp/google-cloud-sdk/",
      "//third_party/webrtc/rtc_tools/testing/browsertest/collider/",
    ]
    if (is_win) {
      write_runtime_deps = "$root_out_dir/$target_name.exe.runtime_deps"
    } else {
      write_runtime_deps = "$root_out_dir/$target_name.runtime_deps"
    }
  }

  sizes_test("chrome_sizes") {
    data_deps = [
      "//chrome",
    ]
    if (is_win) {
      data_deps += [ "//chrome/installer/mini_installer" ]
    }
  }
}

group("telemetry_perf_unittests") {
  testonly = true
  deps = [
    "//tools/perf:perf",
  ]

  data = [
    # For isolate contract.
    "//testing/scripts/common.py",
    "//testing/xvfb.py",
    "//testing/scripts/run_telemetry_as_googletest.py",

    # For smoke testing run_performance_tests.py
    "//testing/scripts/run_performance_tests.py",

    # For tests in tools/perf/process_perf_results_unittest.py
    "//build/android/pylib/",
    "//tools/swarming_client/",
  ]
}

group("telemetry_perf_tests") {
  testonly = true
  deps = [
    "//tools/perf/:perf",
  ]

  data = [
    # Needed for isolate script to execute.
    "//testing/scripts/common.py",
    "//testing/xvfb.py",
  ]
}

group("ct_telemetry_perf_tests_without_chrome") {
  testonly = true
  deps = [
    "//tools/perf/:perf_without_chrome",
  ]

  data = [
    "//tools/perf/contrib/cluster_telemetry/",
  ]

  data_deps = [
    "//testing:run_perf_test",
  ]
}

# New target that will replace telemetry_perf_tests when testing
# is done.
group("performance_test_suite") {
  testonly = true
  deps = [
    "//chrome/test:telemetry_perf_tests",
  ]

  data_deps = [
    "//testing:run_perf_test",
  ]
}

# Difference between this and performance_test_suite is that this runs a devil
# script before the build, to remove the system webview. See
# //testing/buildbot/gn_isolate_map.pyl
group("performance_webview_test_suite") {
  testonly = true
  deps = [
    "//chrome/test:performance_test_suite",
  ]
}

group("performance_weblayer_test_suite") {
  testonly = true
  deps = [
    "//chrome/test:performance_test_suite",
  ]
}

# Difference between this and telemetry_perf_tests is that this runs a devil
# script before the build, to remove the system webview. See
# //testing/buildbot/gn_isolate_map.pyl
group("telemetry_perf_webview_tests") {
  testonly = true
  deps = [
    "//chrome/test:telemetry_perf_tests",
  ]
}

group("angle_perftests") {
  testonly = true
  data_deps = [
    "//testing:run_perf_test",
  ]
  if (is_win || is_linux || is_android) {
    data_deps += [ "//third_party/angle/src/tests:angle_perftests" ]
  }
}

group("dawn_perf_tests") {
  testonly = true
  data_deps = [
    "//testing:run_perf_test",
  ]
  if (use_dawn) {
    data_deps += [ "//third_party/dawn:dawn_perf_tests_temp_group" ]
  }
}

if (is_mac) {
  mojom("firefox_importer_interface") {
    sources = [
      "../utility/importer/firefox_importer_unittest_utils_mac.mojom",
    ]
    public_deps = [
      "//components/autofill/core/common/mojom:mojo_types",
      "//mojo/public/mojom/base",
    ]
  }
}

test("unit_tests") {
  inputs = [
    # enums.xml is analyzed by AboutFlagsHistogramTest, so this
    # dependency is needed to make commit bots run unit_tests on
    # enums.xml changes.
    "../../tools/metrics/histograms/enums.xml",

    # flag-metadata.json is analyzed by AboutFlagsTest, so this dependency is
    # needed to re-run unit_tests on changes to that file. Likewise for
    # flag-never-expire-list.json.
    "../browser/flag-metadata.json",
    "../browser/flag-never-expire-list.json",
  ]
  sources = [
    # All unittests in browser, common, renderer and service.
    "../browser/about_flags_unittest.cc",
    "../browser/active_use_util_unittest.cc",
    "../browser/after_startup_task_utils_unittest.cc",
    "../browser/android/bookmarks/partner_bookmarks_shim_unittest.cc",
    "../browser/android/color_helpers_unittest.cc",
    "../browser/android/compositor/layer/tab_layer_unittest.cc",
    "../browser/android/contextualsearch/contextual_search_delegate_unittest.cc",
    "../browser/android/contextualsearch/contextual_search_field_trial_unittest.cc",
    "../browser/android/digital_asset_links/digital_asset_links_handler_unittest.cc",
    "../browser/android/explore_sites/blacklist_site_task_unittest.cc",
    "../browser/android/explore_sites/clear_activities_task_unittest.cc",
    "../browser/android/explore_sites/clear_catalog_task_unittest.cc",
    "../browser/android/explore_sites/explore_sites_feature_unittest.cc",
    "../browser/android/explore_sites/explore_sites_fetcher_unittest.cc",
    "../browser/android/explore_sites/explore_sites_schema_unittest.cc",
    "../browser/android/explore_sites/explore_sites_service_impl_unittest.cc",
    "../browser/android/explore_sites/explore_sites_store_unittest.cc",
    "../browser/android/explore_sites/get_catalog_task_unittest.cc",
    "../browser/android/explore_sites/get_images_task_unittest.cc",
    "../browser/android/explore_sites/get_version_task_unittest.cc",
    "../browser/android/explore_sites/history_statistics_reporter_unittest.cc",
    "../browser/android/explore_sites/image_helper_unittest.cc",
    "../browser/android/explore_sites/import_catalog_task_unittest.cc",
    "../browser/android/explore_sites/increment_shown_count_task_unittest.cc",
    "../browser/android/explore_sites/ntp_json_fetcher_unittest.cc",
    "../browser/android/explore_sites/record_site_click_task_unittest.cc",
    "../browser/android/history_report/data_observer_unittest.cc",
    "../browser/android/history_report/delta_file_backend_leveldb_unittest.cc",
    "../browser/android/history_report/delta_file_commons_unittest.cc",
    "../browser/android/history_report/usage_reports_buffer_backend_unittest.cc",
    "../browser/android/locale/locale_template_url_loader_unittest.cc",
    "../browser/android/tab_web_contents_delegate_android_unittest.cc",
    "../browser/autofill/automated_tests/cache_replayer_unittest.cc",
    "../browser/download/android/available_offline_content_provider_unittest.cc",
    "../browser/download/android/download_manager_service_unittest.cc",
    "../browser/security_events/security_event_recorder_impl_unittest.cc",
    "../browser/signin/e2e_tests/test_accounts_util_unittest.cc",
    "../browser/ui/webui/version_handler_win_unittest.cc",

    # TODO(newt): move this to test_support_unit?
    "../browser/android/chrome_backup_agent_unittest.cc",
    "../browser/android/customtabs/detached_resource_request_unittest.cc",
    "../browser/android/favicon_helper_unittest.cc",
    "../browser/android/metrics/background_task_memory_metrics_emitter_unittest.cc",
    "../browser/android/mock_location_settings.cc",
    "../browser/android/mock_location_settings.h",
    "../browser/android/oom_intervention/near_oom_monitor_unittest.cc",
    "../browser/android/oom_intervention/oom_intervention_decider_unittest.cc",
    "../browser/android/password_edit_delegate_settings_impl_unittest.cc",
    "../browser/android/password_ui_view_android_unittest.cc",
    "../browser/android/preferences/prefs_unittest.cc",
    "../browser/android/shortcut_info_unittest.cc",
    "../browser/android/signin/signin_manager_android_unittest.cc",
    "../browser/android/thumbnail/scoped_ptr_expiring_cache_unittest.cc",
    "../browser/android/usage_stats/usage_stats_database_unittest.cc",
    "../browser/android/webapk/webapk_icon_hasher_unittest.cc",
    "../browser/android/webapk/webapk_installer_unittest.cc",
    "../browser/android/webapk/webapk_post_share_target_navigator_unittest.cc",
    "../browser/android/webapk/webapk_web_manifest_checker_unittest.cc",
    "../browser/android/webapps/add_to_homescreen_data_fetcher_unittest.cc",
    "../browser/app_controller_mac_unittest.mm",
    "../browser/apps/app_shim/mach_bootstrap_acceptor_unittest.mm",
    "../browser/apps/user_type_filter_unittest.cc",
    "../browser/autocomplete/chrome_autocomplete_provider_client_unittest.cc",
    "../browser/autocomplete/chrome_autocomplete_scheme_classifier_unittest.cc",
    "../browser/autocomplete/search_provider_unittest.cc",
    "../browser/autocomplete/shortcuts_provider_extension_unittest.cc",
    "../browser/autofill/autofill_gstatic_reader_unittest.cc",
    "../browser/availability/availability_prober_unittest.cc",
    "../browser/background_fetch/background_fetch_delegate_impl_unittest.cc",
    "../browser/background_fetch/background_fetch_permission_context_unittest.cc",
    "../browser/background_sync/background_sync_controller_impl_unittest.cc",
    "../browser/background_sync/background_sync_permission_context_unittest.cc",
    "../browser/background_sync/periodic_background_sync_permission_context_unittest.cc",
    "../browser/banners/app_banner_settings_helper_unittest.cc",
    "../browser/bitmap_fetcher/bitmap_fetcher_service_unittest.cc",
    "../browser/bookmarks/managed_bookmark_service_unittest.cc",
    "../browser/browser_about_handler_unittest.cc",
    "../browser/browsing_data/browsing_data_appcache_helper_unittest.cc",
    "../browser/browsing_data/browsing_data_cache_storage_helper_unittest.cc",
    "../browser/browsing_data/browsing_data_cookie_helper_unittest.cc",
    "../browser/browsing_data/browsing_data_database_helper_unittest.cc",
    "../browser/browsing_data/browsing_data_file_system_helper_unittest.cc",
    "../browser/browsing_data/browsing_data_helper_unittest.cc",
    "../browser/browsing_data/browsing_data_indexed_db_helper_unittest.cc",
    "../browser/browsing_data/browsing_data_local_storage_helper_unittest.cc",
    "../browser/browsing_data/browsing_data_media_license_helper_unittest.cc",
    "../browser/browsing_data/browsing_data_quota_helper_unittest.cc",
    "../browser/browsing_data/browsing_data_service_worker_helper_unittest.cc",
    "../browser/browsing_data/browsing_data_shared_worker_helper_unittest.cc",
    "../browser/browsing_data/chrome_browsing_data_remover_delegate_unittest.cc",
    "../browser/browsing_data/cookies_tree_model_unittest.cc",
    "../browser/browsing_data/counters/bookmark_counter_unittest.cc",
    "../browser/browsing_data/counters/browsing_data_counter_utils_unittest.cc",
    "../browser/browsing_data/counters/site_data_counting_helper_unittest.cc",
    "../browser/browsing_data/counters/site_settings_counter_unittest.cc",
    "../browser/browsing_data/site_data_size_collector_unittest.cc",
    "../browser/chrome_content_browser_client_unittest.cc",
    "../browser/chrome_process_singleton_win_unittest.cc",
    "../browser/command_updater_impl_unittest.cc",
    "../browser/complex_tasks/endpoint_fetcher/endpoint_fetcher_unittest.cc",
    "../browser/complex_tasks/task_tab_helper_unittest.cc",
    "../browser/component_updater/chrome_component_updater_configurator_unittest.cc",
    "../browser/component_updater/crl_set_component_installer_unittest.cc",
    "../browser/component_updater/games_component_installer_unittest.cc",
    "../browser/component_updater/optimization_hints_component_installer_unittest.cc",
    "../browser/component_updater/origin_trials_component_installer_unittest.cc",
    "../browser/component_updater/subresource_filter_component_installer_unittest.cc",
    "../browser/component_updater/sw_reporter_installer_win_unittest.cc",
    "../browser/content_index/content_index_provider_unittest.cc",
    "../browser/content_settings/content_settings_default_provider_unittest.cc",
    "../browser/content_settings/content_settings_mock_observer.cc",
    "../browser/content_settings/content_settings_mock_observer.h",
    "../browser/content_settings/content_settings_origin_identifier_value_map_unittest.cc",
    "../browser/content_settings/content_settings_policy_provider_unittest.cc",
    "../browser/content_settings/content_settings_pref_provider_unittest.cc",
    "../browser/content_settings/content_settings_usages_state_unittest.cc",
    "../browser/content_settings/cookie_settings_factory_unittest.cc",
    "../browser/content_settings/host_content_settings_map_unittest.cc",
    "../browser/content_settings/mock_settings_observer.cc",
    "../browser/content_settings/mock_settings_observer.h",
    "../browser/content_settings/sound_content_setting_observer_unittest.cc",
    "../browser/content_settings/tab_specific_content_settings_unittest.cc",
    "../browser/custom_handlers/protocol_handler_registry_unittest.cc",
    "../browser/custom_handlers/test_protocol_handler_registry_delegate.cc",
    "../browser/custom_handlers/test_protocol_handler_registry_delegate.h",
    "../browser/data_reduction_proxy/data_reduction_proxy_chrome_settings_unittest.cc",
    "../browser/data_reduction_proxy/data_reduction_proxy_settings_unittest_android.cc",
    "../browser/download/chrome_download_manager_delegate_unittest.cc",
    "../browser/download/download_history_unittest.cc",
    "../browser/download/download_item_model_unittest.cc",
    "../browser/download/download_offline_content_provider_unittest.cc",
    "../browser/download/download_prefs_unittest.cc",
    "../browser/download/download_query_unittest.cc",
    "../browser/download/download_request_limiter_unittest.cc",
    "../browser/download/download_status_updater_unittest.cc",
    "../browser/download/download_target_determiner_unittest.cc",
    "../browser/download/download_ui_controller_unittest.cc",
    "../browser/download/offline_item_utils_unittest.cc",
    "../browser/engagement/important_sites_usage_counter_unittest.cc",
    "../browser/engagement/important_sites_util_unittest.cc",
    "../browser/engagement/site_engagement_helper_unittest.cc",
    "../browser/engagement/site_engagement_score_unittest.cc",
    "../browser/engagement/site_engagement_service_unittest.cc",
    "../browser/external_protocol/external_protocol_handler_unittest.cc",
    "../browser/file_select_helper_unittest.cc",
    "../browser/font_pref_change_notifier_unittest.cc",
    "../browser/geolocation/geolocation_permission_context_unittest.cc",
    "../browser/global_keyboard_shortcuts_mac_unittest.mm",
    "../browser/google/google_search_domain_mixing_metrics_emitter_factory_unittest.cc",
    "../browser/google/google_search_domain_mixing_metrics_emitter_unittest.cc",
    "../browser/google/google_update_settings_unittest.cc",
    "../browser/heavy_ad_intervention/heavy_ad_blocklist_unittest.cc",
    "../browser/history/android/android_cache_database_unittest.cc",
    "../browser/history/android/android_history_provider_service_unittest.cc",
    "../browser/history/android/android_provider_backend_unittest.cc",
    "../browser/history/android/android_urls_database_unittest.cc",
    "../browser/history/android/bookmark_model_sql_handler_unittest.cc",
    "../browser/history/android/sqlite_cursor_unittest.cc",
    "../browser/history/android/urls_sql_handler_unittest.cc",
    "../browser/history/android/visit_sql_handler_unittest.cc",
    "../browser/history/history_tab_helper_unittest.cc",
    "../browser/infobars/mock_infobar_service.cc",
    "../browser/infobars/mock_infobar_service.h",
    "../browser/install_verification/win/module_info_unittest.cc",
    "../browser/install_verification/win/module_list_unittest.cc",
    "../browser/install_verification/win/module_verification_test.cc",
    "../browser/install_verification/win/module_verification_test.h",
    "../browser/installable/installable_manager_unittest.cc",
    "../browser/installable/installable_task_queue_unittest.cc",
    "../browser/internal_auth_unittest.cc",
    "../browser/language/language_model_manager_factory_unittest.cc",
    "../browser/language/url_language_histogram_factory_unittest.cc",
    "../browser/logging_chrome_unittest.cc",
    "../browser/mac/exception_processor_unittest.mm",
    "../browser/mac/keystone_glue_unittest.mm",
    "../browser/media/android/router/media_router_android_unittest.cc",
    "../browser/media/cast_mirroring_service_host_unittest.cc",
    "../browser/media/history/media_history_keyed_service_factory_unittest.cc",
    "../browser/media/history/media_history_store_unittest.cc",
    "../browser/media/media_engagement_contents_observer_unittest.cc",
    "../browser/media/media_engagement_preloaded_list_unittest.cc",
    "../browser/media/media_engagement_score_unittest.cc",
    "../browser/media/media_engagement_service_unittest.cc",
    "../browser/media/media_engagement_session_unittest.cc",
    "../browser/media/media_storage_id_salt_unittest.cc",
    "../browser/media/midi_permission_context_unittest.cc",
    "../browser/media/midi_sysex_permission_context_unittest.cc",
    "../browser/media/webrtc/media_stream_device_permission_context_unittest.cc",
    "../browser/metrics/antivirus_metrics_provider_win_unittest.cc",
    "../browser/metrics/chrome_browser_main_extra_parts_metrics_unittest.cc",
    "../browser/metrics/chrome_metrics_service_accessor_unittest.cc",
    "../browser/metrics/chrome_metrics_service_client_unittest.cc",
    "../browser/metrics/chrome_metrics_services_manager_client_unittest.cc",
    "../browser/metrics/oom/out_of_memory_reporter_unittest.cc",
    "../browser/metrics/process_memory_metrics_emitter_unittest.cc",
    "../browser/metrics/subprocess_metrics_provider_unittest.cc",
    "../browser/metrics/tab_footprint_aggregator_unittest.cc",
    "../browser/metrics/thread_watcher_android_unittest.cc",
    "../browser/metrics/thread_watcher_unittest.cc",
    "../browser/native_file_system/chrome_native_file_system_permission_context_unittest.cc",
    "../browser/navigation_predictor/navigation_predictor_unittest.cc",
    "../browser/net/chrome_network_delegate_unittest.cc",
    "../browser/net/dns_probe_runner_unittest.cc",
    "../browser/net/dns_probe_service_factory_unittest.cc",
    "../browser/net/dns_util_unittest.cc",
    "../browser/net/file_downloader_unittest.cc",
    "../browser/net/net_error_tab_helper_unittest.cc",
    "../browser/net/probe_message_unittest.cc",
    "../browser/net/referrer_policy_policy_handler_unittest.cc",
    "../browser/net/secure_dns_policy_handler_unittest.cc",
    "../browser/notifications/metrics/notification_metrics_logger_unittest.cc",
    "../browser/notifications/notification_channels_provider_android_unittest.cc",
    "../browser/notifications/notification_permission_context_unittest.cc",
    "../browser/notifications/notification_platform_bridge_chromeos_unittest.cc",
    "../browser/notifications/notification_platform_bridge_mac_unittest.mm",
    "../browser/notifications/notification_trigger_scheduler_unittest.cc",
    "../browser/notifications/persistent_notification_handler_unittest.cc",
    "../browser/notifications/platform_notification_service_unittest.cc",
    "../browser/notifications/stub_alert_dispatcher_mac.h",
    "../browser/notifications/stub_alert_dispatcher_mac.mm",
    "../browser/notifications/stub_notification_center_mac.h",
    "../browser/notifications/stub_notification_center_mac.mm",
    "../browser/optimization_guide/optimization_guide_hints_manager_unittest.cc",
    "../browser/optimization_guide/optimization_guide_navigation_data_unittest.cc",
    "../browser/optimization_guide/optimization_guide_permissions_util_unittest.cc",
    "../browser/optimization_guide/optimization_guide_session_statistic_unittest.cc",
    "../browser/optimization_guide/optimization_guide_top_host_provider_unittest.cc",
    "../browser/optimization_guide/prediction/decision_tree_prediction_model_unittest.cc",
    "../browser/optimization_guide/prediction/prediction_manager_unittest.cc",
    "../browser/optimization_guide/prediction/prediction_model_fetcher_unittest.cc",
    "../browser/optimization_guide/prediction/prediction_model_unittest.cc",
    "../browser/page_load_metrics/metrics_web_contents_observer_unittest.cc",
    "../browser/page_load_metrics/observers/aborts_page_load_metrics_observer_unittest.cc",
    "../browser/page_load_metrics/observers/ad_metrics/ads_page_load_metrics_observer_unittest.cc",
    "../browser/page_load_metrics/observers/amp_page_load_metrics_observer_unittest.cc",
    "../browser/page_load_metrics/observers/data_reduction_proxy_metrics_observer_base_unittest.cc",
    "../browser/page_load_metrics/observers/data_reduction_proxy_metrics_observer_test_utils.cc",
    "../browser/page_load_metrics/observers/data_reduction_proxy_metrics_observer_test_utils.h",
    "../browser/page_load_metrics/observers/data_reduction_proxy_metrics_observer_unittest.cc",
    "../browser/page_load_metrics/observers/document_write_page_load_metrics_observer_unittest.cc",
    "../browser/page_load_metrics/observers/from_gws_page_load_metrics_observer_unittest.cc",
    "../browser/page_load_metrics/observers/live_tab_count_page_load_metrics_observer_unittest.cc",
    "../browser/page_load_metrics/observers/loading_predictor_page_load_metrics_observer_unittest.cc",
    "../browser/page_load_metrics/observers/local_network_requests_page_load_metrics_observer_unittest.cc",
    "../browser/page_load_metrics/observers/media_page_load_metrics_observer_unittest.cc",
    "../browser/page_load_metrics/observers/multi_tab_loading_page_load_metrics_observer_unittest.cc",
    "../browser/page_load_metrics/observers/offline_page_previews_page_load_metrics_observer_unittest.cc",
    "../browser/page_load_metrics/observers/page_load_metrics_observer_test_harness.cc",
    "../browser/page_load_metrics/observers/page_load_metrics_observer_test_harness.h",
    "../browser/page_load_metrics/observers/previews_page_load_metrics_observer_unittest.cc",
    "../browser/page_load_metrics/observers/previews_ukm_observer_unittest.cc",
    "../browser/page_load_metrics/observers/protocol_page_load_metrics_observer_unittest.cc",
    "../browser/page_load_metrics/observers/scheme_page_load_metrics_observer_unittest.cc",
    "../browser/page_load_metrics/observers/security_state_page_load_metrics_observer_unittest.cc",
    "../browser/page_load_metrics/observers/service_worker_page_load_metrics_observer_unittest.cc",
    "../browser/page_load_metrics/observers/signed_exchange_page_load_metrics_observer_unittest.cc",
    "../browser/page_load_metrics/observers/subresource_loading_page_load_metrics_observer_unittest.cc",
    "../browser/page_load_metrics/observers/tab_restore_page_load_metrics_observer_unittest.cc",
    "../browser/page_load_metrics/observers/third_party_metrics_observer_unittest.cc",
    "../browser/page_load_metrics/observers/ukm_page_load_metrics_observer_unittest.cc",
    "../browser/password_manager/chrome_password_manager_client_unittest.cc",
    "../browser/password_manager/password_store_x_unittest.cc",
    "../browser/payments/payment_handler_permission_context_unittest.cc",
    "../browser/performance_manager/decorators/frame_priority_decorator_unittest.cc",
    "../browser/performance_manager/decorators/frozen_frame_aggregator_unittest.cc",
    "../browser/performance_manager/decorators/page_aggregator_unittest.cc",
    "../browser/performance_manager/decorators/page_almost_idle_decorator_unittest.cc",
    "../browser/performance_manager/decorators/process_metrics_decorator_unittest.cc",
    "../browser/performance_manager/decorators/process_priority_aggregator_unittest.cc",
    "../browser/performance_manager/graph/policies/dynamic_tcmalloc_policy_linux_unittest.cc",
    "../browser/performance_manager/graph/policies/working_set_trimmer_policy_chromeos_unittest.cc",
    "../browser/performance_manager/graph/policies/working_set_trimmer_policy_unittest.cc",
    "../browser/performance_manager/mechanisms/working_set_trimmer_win_unittest.cc",
    "../browser/performance_manager/observers/isolation_context_metrics_unittest.cc",
    "../browser/performance_manager/observers/metrics_collector_unittest.cc",
    "../browser/performance_manager/persistence/site_data/exponential_moving_average_unittest.cc",
    "../browser/performance_manager/persistence/site_data/leveldb_site_data_store_unittest.cc",
    "../browser/performance_manager/persistence/site_data/non_recording_site_data_cache_unittest.cc",
    "../browser/performance_manager/persistence/site_data/site_data_cache_facade_unittest.cc",
    "../browser/performance_manager/persistence/site_data/site_data_cache_factory_unittest.cc",
    "../browser/performance_manager/persistence/site_data/site_data_cache_impl_unittest.cc",
    "../browser/performance_manager/persistence/site_data/site_data_impl_unittest.cc",
    "../browser/performance_manager/persistence/site_data/site_data_reader_unittest.cc",
    "../browser/performance_manager/persistence/site_data/site_data_writer_unittest.cc",
    "../browser/performance_manager/persistence/site_data/unittest_utils.cc",
    "../browser/performance_manager/persistence/site_data/unittest_utils.h",
    "../browser/performance_manager/render_process_host_proxy_unittest.cc",
    "../browser/performance_monitor/metric_evaluator_helper_win_unittest.cc",
    "../browser/performance_monitor/system_monitor_unittest.cc",
    "../browser/permissions/chooser_context_base_mock_permission_observer.cc",
    "../browser/permissions/chooser_context_base_mock_permission_observer.h",
    "../browser/permissions/chooser_context_base_unittest.cc",
    "../browser/permissions/crowd_deny_preload_data_unittest.cc",
    "../browser/permissions/crowd_deny_safe_browsing_request_unittest.cc",
    "../browser/permissions/permission_context_base_feature_policy_unittest.cc",
    "../browser/permissions/permission_context_base_unittest.cc",
    "../browser/permissions/permission_decision_auto_blocker_unittest.cc",
    "../browser/permissions/permission_manager_unittest.cc",
    "../browser/permissions/permission_request_manager_unittest.cc",
    "../browser/permissions/permission_util_unittest.cc",
    "../browser/plugins/pdf_iframe_navigation_throttle_unittest.cc",
    "../browser/policy/browser_dm_token_storage_linux_unittest.cc",
    "../browser/policy/browser_dm_token_storage_mac_unittest.cc",
    "../browser/policy/browser_dm_token_storage_unittest.cc",
    "../browser/policy/browser_dm_token_storage_win_unittest.cc",
    "../browser/policy/chrome_browser_policy_connector_unittest.cc",
    "../browser/policy/cloud/cloud_policy_invalidator_unittest.cc",
    "../browser/policy/cloud/cloud_policy_test_utils.cc",
    "../browser/policy/cloud/cloud_policy_test_utils.h",
    "../browser/policy/cloud/remote_commands_invalidator_unittest.cc",
    "../browser/policy/cloud/user_policy_signin_service_unittest.cc",
    "../browser/policy/developer_tools_policy_handler_unittest.cc",
    "../browser/policy/file_selection_dialogs_policy_handler_unittest.cc",
    "../browser/policy/javascript_policy_handler_unittest.cc",
    "../browser/policy/managed_bookmarks_policy_handler_unittest.cc",
    "../browser/policy/profile_policy_connector_unittest.cc",
    "../browser/policy/webusb_allow_devices_for_urls_policy_handler_unittest.cc",
    "../browser/predictors/autocomplete_action_predictor_table_unittest.cc",
    "../browser/predictors/autocomplete_action_predictor_unittest.cc",
    "../browser/predictors/loading_data_collector_unittest.cc",
    "../browser/predictors/loading_predictor_config_unittest.cc",
    "../browser/predictors/loading_predictor_tab_helper_unittest.cc",
    "../browser/predictors/loading_predictor_unittest.cc",
    "../browser/predictors/loading_stats_collector_unittest.cc",
    "../browser/predictors/preconnect_manager_unittest.cc",
    "../browser/predictors/resource_prefetch_predictor_tables_unittest.cc",
    "../browser/predictors/resource_prefetch_predictor_unittest.cc",
    "../browser/prefs/chrome_command_line_pref_store_proxy_unittest.cc",
    "../browser/prefs/chrome_command_line_pref_store_ssl_manager_unittest.cc",
    "../browser/prefs/chrome_command_line_pref_store_unittest.cc",
    "../browser/prefs/chrome_pref_service_unittest.cc",
    "../browser/prefs/incognito_mode_prefs_unittest.cc",
    "../browser/prefs/profile_pref_store_manager_unittest.cc",
    "../browser/prefs/proxy_policy_unittest.cc",
    "../browser/prefs/session_startup_pref_unittest.cc",
    "../browser/prerender/prerender_history_unittest.cc",
    "../browser/prerender/prerender_unittest.cc",
    "../browser/prerender/prerender_util_unittest.cc",
    "../browser/previews/previews_content_util_unittest.cc",
    "../browser/previews/previews_lite_page_infobar_delegate_unittest.cc",
    "../browser/previews/previews_lite_page_redirect_decider_unittest.cc",
    "../browser/previews/previews_lite_page_redirect_predictor_unittest.cc",
    "../browser/previews/previews_lite_page_redirect_url_loader_interceptor_unittest.cc",
    "../browser/previews/previews_offline_helper_unittest.cc",
    "../browser/previews/previews_service_render_view_unittest.cc",
    "../browser/previews/previews_service_unittest.cc",
    "../browser/previews/previews_ui_tab_helper_unittest.cc",
    "../browser/process_singleton_win_unittest.cc",
    "../browser/profiles/gaia_info_update_service_unittest.cc",
    "../browser/profiles/guest_mode_policy_handler_unittest.cc",
    "../browser/profiles/incognito_mode_policy_handler_unittest.cc",
    "../browser/profiles/profile_attributes_storage_unittest.cc",
    "../browser/profiles/profile_downloader_unittest.cc",
    "../browser/profiles/profile_info_cache_unittest.cc",
    "../browser/profiles/profile_info_cache_unittest.h",
    "../browser/profiles/profile_manager_unittest.cc",
    "../browser/profiles/profile_shortcut_manager_unittest_win.cc",
    "../browser/profiling_host/background_profiling_triggers_unittest.cc",
    "../browser/profiling_host/chrome_client_connection_manager_unittest.cc",
    "../browser/push_messaging/budget_database_unittest.cc",
    "../browser/push_messaging/push_messaging_app_identifier_unittest.cc",
    "../browser/push_messaging/push_messaging_notification_manager_unittest.cc",
    "../browser/push_messaging/push_messaging_service_unittest.cc",
    "../browser/renderer_host/chrome_render_widget_host_view_mac_history_swiper_unit_test.mm",
    "../browser/resource_coordinator/tab_load_tracker_unittest.cc",
    "../browser/resources_util_unittest.cc",
    "../browser/search/contextual_search_policy_handler_android_unittest.cc",

    # TODO(hashimoto): those tests should be componentized and moved to
    # //components:components_unittests, http://crbug.com/527882.
    "../browser/search_engines/template_url_fetcher_unittest.cc",
    "../browser/search_engines/template_url_parser_unittest.cc",
    "../browser/search_engines/template_url_service_sync_unittest.cc",
    "../browser/search_engines/template_url_service_unittest.cc",
    "../browser/service_process/service_process_control_mac_unittest.mm",
    "../browser/services_unittest.cc",
    "../browser/sessions/chrome_serialized_navigation_driver_unittest.cc",
    "../browser/sessions/restore_on_startup_policy_handler_unittest.cc",
    "../browser/sessions/session_common_utils_unittest.cc",
    "../browser/sharing/ack_message_handler_unittest.cc",
    "../browser/sharing/mock_sharing_service.cc",
    "../browser/sharing/mock_sharing_service.h",
    "../browser/sharing/sharing_device_registration_unittest.cc",
    "../browser/sharing/sharing_device_source_sync_unittest.cc",
    "../browser/sharing/sharing_device_source_unittest.cc",
    "../browser/sharing/sharing_fcm_handler_unittest.cc",
    "../browser/sharing/sharing_fcm_sender_unittest.cc",
    "../browser/sharing/sharing_handler_registry_impl_unittest.cc",
    "../browser/sharing/sharing_message_sender_unittest.cc",
    "../browser/sharing/sharing_service_unittest.cc",
    "../browser/sharing/sharing_sync_preference_unittest.cc",
    "../browser/sharing/sharing_utils_unittest.cc",
    "../browser/sharing/vapid_key_manager_unittest.cc",
    "../browser/shell_integration_win_unittest.cc",
    "../browser/signin/account_consistency_mode_manager_unittest.cc",
    "../browser/signin/account_id_from_account_info_unittest.cc",
    "../browser/signin/chrome_device_id_helper_unittest.cc",
    "../browser/signin/chrome_signin_client_unittest.cc",
    "../browser/signin/chrome_signin_helper_unittest.cc",
    "../browser/signin/chrome_signin_proxying_url_loader_factory_unittest.cc",
    "../browser/signin/chrome_signin_status_metrics_provider_delegate_unittest.cc",
    "../browser/signin/chrome_signin_url_loader_throttle_unittest.cc",
    "../browser/signin/local_auth_unittest.cc",
    "../browser/signin/signin_profile_attributes_updater_unittest.cc",
    "../browser/signin/signin_status_metrics_provider_chromeos_unittest.cc",
    "../browser/signin/test_signin_client_builder.cc",
    "../browser/signin/test_signin_client_builder.h",
    "../browser/site_isolation/site_isolation_policy_unittest.cc",
    "../browser/ssl/certificate_error_reporter_unittest.cc",
    "../browser/ssl/certificate_reporting_test_utils.cc",
    "../browser/ssl/certificate_reporting_test_utils.h",
    "../browser/ssl/insecure_sensitive_input_driver_unittest.cc",
    "../browser/ssl/security_state_tab_helper_unittest.cc",
    "../browser/ssl/ssl_config_service_manager_pref_unittest.cc",
    "../browser/ssl/ssl_error_assistant_unittest.cc",
    "../browser/ssl/ssl_error_handler_unittest.cc",
    "../browser/ssl/tls_deprecation_config_unittest.cc",
    "../browser/ssl/typed_navigation_timing_throttle_unittest.cc",
    "../browser/status_icons/status_icon_menu_model_unittest.cc",
    "../browser/status_icons/status_icon_unittest.cc",
    "../browser/status_icons/status_tray_unittest.cc",
    "../browser/storage/durable_storage_permission_context_unittest.cc",
    "../browser/storage/storage_notification_service_unittest.cc",
    "../browser/subresource_filter/subresource_filter_abusive_unittest.cc",
    "../browser/subresource_filter/subresource_filter_configuration_unittest.cc",
    "../browser/subresource_filter/subresource_filter_content_settings_manager_unittest.cc",
    "../browser/subresource_filter/subresource_filter_test_harness.cc",
    "../browser/subresource_filter/subresource_filter_test_harness.h",
    "../browser/subresource_filter/subresource_filter_unittest.cc",
    "../browser/sync/profile_sync_service_factory_unittest.cc",
    "../browser/sync/session_sync_service_factory_unittest.cc",
    "../browser/sync/sessions/sync_sessions_web_contents_router_unittest.cc",
    "../browser/sync/sync_encryption_keys_tab_helper_unittest.cc",
    "../browser/sync/sync_startup_tracker_unittest.cc",
    "../browser/tracing/background_tracing_field_trial_unittest.cc",
    "../browser/tracing/background_tracing_metrics_provider_unittest.cc",
    "../browser/tracing/trace_event_system_stats_monitor_unittest.cc",
    "../browser/translate/android/translate_bridge_unittest.cc",
    "../browser/translate/translate_fake_page.cc",
    "../browser/translate/translate_service_unittest.cc",
    "../browser/ui/android/tab_model/tab_model_list_unittest.cc",
    "../browser/ui/android/toolbar/location_bar_model_android_unittest.cc",
    "../browser/ui/autofill/autofill_popup_layout_model_unittest.cc",
    "../browser/ui/autofill/popup_view_common_unittest.cc",
    "../browser/ui/autofill/popup_view_test_helpers.cc",
    "../browser/ui/autofill/popup_view_test_helpers.h",
    "../browser/ui/blocked_content/popup_opener_tab_helper_unittest.cc",
    "../browser/ui/blocked_content/safe_browsing_triggered_popup_blocker_unittest.cc",
    "../browser/ui/chrome_select_file_policy_unittest.cc",
    "../browser/ui/find_bar/find_backend_unittest.cc",
    "../browser/ui/login/login_handler_unittest.cc",
    "../browser/ui/page_info/page_info_unittest.cc",
    "../browser/ui/passwords/manage_passwords_state_unittest.cc",
    "../browser/ui/passwords/manage_passwords_view_utils_unittest.cc",
    "../browser/ui/passwords/password_generation_popup_controller_impl_unittest.cc",
    "../browser/ui/passwords/settings/password_access_authenticator_unittest.cc",
    "../browser/ui/passwords/settings/password_manager_porter_unittest.cc",
    "../browser/ui/passwords/settings/password_manager_presenter_unittest.cc",
    "../browser/ui/search_engines/keyword_editor_controller_unittest.cc",
    "../browser/ui/sync/tab_contents_synced_tab_delegate_unittest.cc",
    "../browser/ui/webui/fileicon_source_unittest.cc",
    "../browser/ui/webui/interventions_internals/interventions_internals_page_handler_unittest.cc",
    "../browser/ui/webui/local_state/local_state_ui_unittest.cc",
    "../browser/ui/webui/log_web_ui_url_unittest.cc",
    "../browser/update_client/chrome_update_query_params_delegate_unittest.cc",
    "../browser/vr/metrics/session_metrics_helper_unittest.cc",
    "../browser/vr/vr_tab_helper_unittest.cc",
    "../browser/wake_lock/wake_lock_permission_context_unittest.cc",
    "../browser/win/chrome_elf_init_unittest.cc",
    "../browser/win/jumplist_file_util_unittest.cc",
    "../browser/win/jumplist_update_util_unittest.cc",
    "../browser/win/taskbar_icon_finder_unittest.cc",
    "../common/chrome_constants_win_unittest.cc",
    "../common/chrome_content_client_unittest.cc",
    "../common/chrome_paths_unittest.cc",
    "../common/component_flash_hint_file_linux_unittest.cc",
    "../common/conflicts/module_watcher_win_unittest.cc",
    "../common/conflicts/remote_module_watcher_win_unittest.cc",
    "../common/crash_keys_unittest.cc",
    "../common/heap_profiler_controller_unittest.cc",
    "../common/ini_parser_unittest.cc",
    "../common/mac/mock_launchd.h",
    "../common/mac/mock_launchd.mm",
    "../common/mac/staging_watcher_unittest.mm",
    "../common/media_router/issue_unittest.cc",
    "../common/media_router/media_route_unittest.cc",
    "../common/media_router/media_sink_unittest.cc",
    "../common/media_router/media_source_unittest.cc",
    "../common/net/safe_search_util_unittest.cc",
    "../common/origin_trials/chrome_origin_trial_policy_unittest.cc",
    "../common/pref_names_util_unittest.cc",
    "../common/profiler/thread_profiler_unittest.cc",
    "../common/string_matching/fuzzy_tokenized_string_match_unittest.cc",
    "../common/string_matching/sequence_matcher_unittest.cc",
    "../common/string_matching/term_break_iterator_unittest.cc",
    "../common/string_matching/tokenized_string_char_iterator_unittest.cc",
    "../common/string_matching/tokenized_string_match_unittest.cc",
    "../common/string_matching/tokenized_string_unittest.cc",
    "../renderer/chrome_content_renderer_client_unittest.cc",
    "../renderer/content_settings_agent_impl_unittest.cc",
    "../renderer/instant_restricted_id_cache_unittest.cc",
    "../renderer/media/chrome_key_systems_provider_unittest.cc",
    "../renderer/media/flash_embed_rewrite_unittest.cc",
    "../renderer/net/net_error_helper_core_unittest.cc",
    "../renderer/plugins/plugin_uma_unittest.cc",
    "../renderer/prerender/prerender_dispatcher_unittest.cc",
    "../renderer/subresource_redirect/subresource_redirect_experiments_unittest.cc",
    "../renderer/subresource_redirect/subresource_redirect_url_loader_throttle_unittest.cc",
    "../renderer/subresource_redirect/subresource_redirect_util_unittest.cc",
    "../renderer/v8_unwinder_unittest.cc",
    "../test/base/chrome_render_view_test.cc",
    "../test/base/chrome_render_view_test.h",
    "../test/base/menu_model_test.cc",
    "../test/base/menu_model_test.h",
    "../test/base/v8_unit_test.cc",
    "../test/base/v8_unit_test.h",
    "../test/logging/win/mof_data_parser_unittest.cc",

    # Duplicate these tests here because PathService has more items in
    # unit_tests than in base_unittests.
    "../../base/path_service_unittest.cc",
    "../../testing/gtest_mac_unittest.mm",
    "../../third_party/zlib/google/compression_utils_unittest.cc",
    "../../third_party/zlib/google/zip_reader_unittest.cc",
    "../../third_party/zlib/google/zip_unittest.cc",
  ]

  if (toolkit_views) {
    # Test accessibility checks that audit any UI opened in a browser test.
    sources += [ "views/accessibility_checker_unittest.cc" ]
  }

  if (is_win) {
    assert(toolkit_views)
    sources += [
      "../browser/notifications/win/fake_notification_image_retainer.cc",
      "../browser/notifications/win/fake_notification_image_retainer.h",
      "../browser/sync/roaming_profile_directory_deleter_win_unittest.cc",
      "../browser/ui/views/try_chrome_dialog_win/button_layout_unittest.cc",
    ]
    if (enable_widevine) {
      sources += [ "../browser/media/widevine_hardware_caps_win_unittest.cc" ]
    }
  }

  if (enable_library_cdms) {
    sources += [ "../common/media/cdm_manifest_unittest.cc" ]
  }

  if (!is_android) {
    sources += [
      "../browser/profiles/profile_avatar_icon_util_unittest.cc",
      "../browser/ui/autofill/payments/autofill_dialog_models_unittest.cc",
      "../browser/ui/bookmarks/bookmark_editor_unittest.cc",
      "../browser/ui/bookmarks/bookmark_ui_utils_desktop_unittest.cc",
      "../browser/ui/bookmarks/recently_used_folders_combo_model_unittest.cc",
      "../browser/ui/sync/profile_signin_confirmation_helper_unittest.cc",
      "../browser/ui/sync/sync_promo_ui_unittest.cc",
      "../browser/ui/toolbar/app_menu_icon_controller_unittest.cc",
      "../browser/ui/webui/devtools_ui_data_source_unittest.cc",
      "../browser/ui/webui/discards/graph_dump_impl_unittest.cc",
      "../browser/ui/webui/favicon_source_unittest.cc",
      "../browser/ui/webui/ntp/cookie_controls_handler_unittest.cc",
      "../browser/ui/webui/signin/sync_confirmation_handler_unittest.cc",
      "../browser/webauthn/authenticator_request_scheduler_unittest.cc",
      "../browser/webauthn/chrome_authenticator_request_delegate_unittest.cc",
      "../test/pixel/browser_skia_gold_pixel_diff_unittest.cc",
    ]
  }
  if (is_chromeos) {
    sources += [
      "../browser/ui/webui/chromeos/add_supervision/add_supervision_handler_utils_unittest.cc",
      "../renderer/chromeos_delayed_callback_group_unittest.cc",
    ]
  }

  configs += [ "//build/config:precompiled_headers" ]

  if (is_android && notouch_build) {
    configs += [ "//chrome/browser:notouch_config" ]
  }

  data_deps = [
    "//chrome/test/data/media/engagement/preload:generate_preload_list",
    "//chrome/test/data/media/engagement/preload:test_data",
    "//testing/buildbot/filters:unit_tests_filters",
  ]

  data = [
    "../browser/flag-metadata.json",
    "../browser/flag-never-expire-list.json",
    "data/",
    "//base/test/data/",
    "//components/test/data/",
    "//extensions/test/data/",
    "//google_apis/test/data/",
    "//net/tools/testserver/",
    "//third_party/pywebsocket/src/mod_pywebsocket/",
    "//third_party/tlslite/",
    "//third_party/zlib/google/test/data/",
    "//tools/metrics/histograms/enums.xml",
  ]
  data += js2gtest_js_libraries
  if (is_android) {
    data += [
      "$root_gen_dir/chrome/android/chrome_apk_paks/chrome_100_percent.pak",
      "$root_gen_dir/chrome/android/chrome_apk_paks/locales/en-US.pak",
      "$root_gen_dir/chrome/android/chrome_apk_paks/resources.pak",
    ]
  }
  if (is_linux || is_win) {
    data += [
      "$root_out_dir/chrome_100_percent.pak",
      "$root_out_dir/chrome_200_percent.pak",
      "$root_out_dir/locales/en-US.pak",
      "$root_out_dir/resources.pak",
    ]
  }
  if (is_win) {
    data_deps += [ "//chrome" ]
    data += [ "$root_out_dir/chrome.exe" ]
  }

  defines = []

  deps = [
    ":test_support",
    ":test_support_unit",
    "//base:base_stack_sampling_profiler_test_util",
    "//base/test:test_support",
    "//base/util/memory_pressure:test_support",
    "//chrome:browser_dependencies",
    "//chrome:child_dependencies",
    "//chrome:resources",
    "//chrome:strings",
    "//chrome/browser/media/router:unittests",
    "//chrome/browser/notifications:unit_tests",
    "//chrome/common:test_support",
    "//chrome/common/media_router:test_support",
    "//components/account_id",
    "//components/autofill/content/renderer:test_support",
    "//components/browser_sync:test_support",
    "//components/component_updater:test_support",
    "//components/content_settings/core/test:test_support",
    "//components/data_reduction_proxy/core/browser:test_support",
    "//components/data_use_measurement/core",
    "//components/favicon/core/test:test_support",
    "//components/mirroring:mirroring_tests",
    "//components/nacl/common:buildflags",
    "//components/ntp_snippets:test_support",
    "//components/offline_items_collection/core/test_support",
    "//components/offline_pages/task:test_support",
    "//components/optimization_guide",
    "//components/optimization_guide:test_support",
    "//components/os_crypt:test_support",
    "//components/page_load_metrics/browser",
    "//components/page_load_metrics/browser:test_support",
    "//components/page_load_metrics/common:test_support",
    "//components/resources",
    "//components/safe_browsing:buildflags",
    "//components/safe_browsing:features",
    "//components/safe_browsing/db",
    "//components/safe_browsing/db:test_database_manager",
    "//components/safe_browsing/password_protection:mock_password_protection",
    "//components/services/patch/content",
    "//components/services/unzip/content",
    "//components/spellcheck:buildflags",
    "//components/strings",
    "//components/subresource_filter/core/browser:test_support",
    "//components/sync:test_support",
    "//components/sync_device_info:test_support",
    "//components/sync_sessions:test_support",
    "//components/sync_user_events:test_support",
    "//components/ukm/content",
    "//components/version_info:generate_version_info",
    "//content/app/resources",
    "//content/public/app:both",
    "//content/test:test_support",
    "//courgette:courgette_lib",
    "//crypto:platform",
    "//crypto:test_support",
    "//device/bluetooth:mocks",
    "//device/fido",
    "//device/fido:test_support",
    "//extensions/buildflags",
    "//google_apis",
    "//gpu:test_support",
    "//media:test_support",
    "//mojo/public/cpp/bindings",
    "//net",
    "//net:test_support",
    "//ppapi/buildflags",
    "//services/data_decoder/public/cpp:test_support",
    "//services/device/public/cpp:test_support",
    "//services/network:test_support",
    "//services/network/public/cpp",
    "//skia",
    "//testing/gmock",
    "//testing/gtest",
    "//testing/perf:unit_tests",
    "//third_party/cacheinvalidation",
    "//third_party/icu",
    "//third_party/leveldatabase",
    "//third_party/libaddressinput",
    "//third_party/libphonenumber",
    "//third_party/metrics_proto",
    "//third_party/webrtc_overrides:webrtc_component",
    "//third_party/zlib/google:compression_utils",
    "//ui/base:test_support",
    "//ui/display:test_support",
    "//ui/gfx:test_support",
    "//ui/gl",
    "//ui/native_theme:test_support",
    "//ui/resources",
    "//ui/web_dialogs:web_dialogs_unittests",
    "//v8",
  ]

  if (is_mac) {
    data_deps += [ "//chrome:chrome_framework" ]
  }

  if (is_win) {
    assert(toolkit_views)
    sources += [ "../browser/ui/startup/credential_provider_signin_info_fetcher_win_unittest.cc" ]
    deps += [
      "//chrome/browser/win/conflicts:unit_tests",
      "//chrome/test:credential_provider_test_utils",
    ]
  }

  if (enable_dice_support) {
    sources += [
      "../browser/signin/dice_response_handler_unittest.cc",
      "../browser/signin/dice_tab_helper_unittest.cc",
      "../browser/signin/process_dice_header_delegate_impl_unittest.cc",
      "../browser/ui/webui/signin/dice_turn_sync_on_helper_unittest.cc",
    ]
  }

  if (enable_kaleidoscope) {
    deps += [ "../browser/media/kaleidoscope/internal:unit_tests" ]
  }

  if (enable_offline_pages) {
    sources += [
      "../browser/offline_pages/android/auto_fetch_page_load_watcher_unittest.cc",
      "../browser/offline_pages/android/offline_page_archive_publisher_impl_unittest.cc",
      "../browser/offline_pages/android/offline_page_auto_fetcher_service_unittest.cc",
      "../browser/offline_pages/background_loader_offliner_unittest.cc",
      "../browser/offline_pages/download_archive_manager_unittest.cc",
      "../browser/offline_pages/offline_page_mhtml_archiver_unittest.cc",
      "../browser/offline_pages/offline_page_tab_helper_unittest.cc",
      "../browser/offline_pages/prefetch/offline_metrics_collector_impl_unittest.cc",
      "../browser/offline_pages/prefetch/prefetch_background_task_handler_impl_unittest.cc",
      "../browser/offline_pages/prefetch/prefetched_pages_notifier_unittest.cc",
      "../browser/offline_pages/prefetch/thumbnail_fetcher_impl_unittest.cc",
      "../browser/offline_pages/recent_tab_helper_unittest.cc",
      "../browser/offline_pages/test_offline_page_model_builder.cc",
      "../browser/offline_pages/test_offline_page_model_builder.h",
      "../browser/offline_pages/test_request_coordinator_builder.cc",
      "../browser/offline_pages/test_request_coordinator_builder.h",
      "../browser/offline_pages/visuals_decoder_impl_unittest.cc",
    ]
    deps += [
      "//components/image_fetcher/core:test_support",
      "//components/offline_pages/content/background_loader:test_support",
      "//components/offline_pages/core:test_support",
      "//components/offline_pages/core/background:test_support",
      "//components/offline_pages/core/prefetch:test_support",
    ]
    sources += [
      "../browser/offline_pages/offline_page_request_handler_unittest.cc",
      "../browser/offline_pages/offline_page_utils_unittest.cc",
      "../browser/offline_pages/prefetch/gcm_token_unittest.cc",
    ]
  }

  if (enable_feed_in_chrome) {
    sources +=
        [ "../browser/android/feed/history/feed_history_helper_unittest.cc" ]
  }

  if (is_android) {
    sources += [
      "../browser/android/search_permissions/search_permissions_service_unittest.cc",
      "../browser/autofill/address_accessory_controller_impl_unittest.cc",
      "../browser/autofill/autofill_credit_card_filling_infobar_delegate_mobile_unittest.cc",
      "../browser/autofill/autofill_keyboard_accessory_adapter_unittest.cc",
      "../browser/autofill/autofill_save_card_infobar_delegate_mobile_unittest.cc",
      "../browser/autofill/credit_card_accessory_controller_impl_unittest.cc",
      "../browser/autofill/manual_filling_controller_impl_unittest.cc",
      "../browser/media/android/cdm/media_drm_origin_id_manager_unittest.cc",
      "../browser/metrics/chrome_android_metrics_provider_unittest.cc",
      "../browser/page_load_metrics/observers/android_page_load_metrics_observer_unittest.cc",
      "../browser/password_manager/account_chooser_dialog_android_unittest.cc",
      "../browser/password_manager/auto_signin_first_run_dialog_android_unittest.cc",
      "../browser/password_manager/credential_leak_controller_android_unittest.cc",
      "../browser/password_manager/password_accessory_controller_impl_unittest.cc",
      "../browser/password_manager/password_generation_controller_impl_unittest.cc",
      "../browser/password_manager/save_password_infobar_delegate_android_unittest.cc",
      "../browser/password_manager/touch_to_fill_controller_unittest.cc",
      "../browser/password_manager/update_password_infobar_delegate_android_unittest.cc",
      "../browser/permissions/permission_prompt_android_unittest.cc",
      "../browser/permissions/permission_request_notification_android_unittest.cc",
      "../browser/permissions/permission_request_notification_handler_unittest.cc",
      "../browser/translate/translate_manager_render_view_host_android_unittest.cc",
      "../browser/updates/update_notification_config_unittest.cc",
    ]
    deps += [
      "//base:base_java",
      "//chrome:chrome_android_core",
      "//chrome/android:app_hooks_java",
      "//chrome/android:chrome_java",
      "//chrome/android/features/media_router:java",
      "//chrome/services/media_gallery_util:unit_tests",
      "//components/download/internal/common:internal_java",
      "//components/favicon/core/test:test_support",
      "//components/gcm_driver/instance_id/android:instance_id_driver_java",
      "//components/gcm_driver/instance_id/android:instance_id_driver_test_support_java",
      "//components/module_installer/android:module_installer_java",
      "//content/public/android:content_java",
    ]
    if (use_v8_context_snapshot) {
      deps += [ "//tools/v8_context_snapshot:v8_context_snapshot_assets" ]
    } else {
      deps += [ "//v8:v8_external_startup_data_assets" ]
    }
    if (dfmify_dev_ui) {
      sources += [
        "//chrome/browser/dev_ui/android/dev_ui_loader_throttle_unittest.cc",
      ]

      # If DevUI DFM is on, include Java classes and native resource split so
      # that DevUI page tests would work.
      deps += [
        "//chrome/android/features/dev_ui:java",
        "//chrome/android/modules/dev_ui/provider:java",
      ]
    }
  } else {
    # !is_android
    sources += [
      # Badging isn't supported on Android.
      "../browser/badging/badge_manager_unittest.cc",
      "../browser/badging/test_badge_manager_delegate.cc",
      "../browser/badging/test_badge_manager_delegate.h",

      # Bookmark export/import are handled via the BookmarkColumns
      # ContentProvider.
      "../browser/bookmarks/bookmark_html_writer_unittest.cc",
      "../browser/browser_commands_unittest.cc",
      "../browser/diagnostics/diagnostics_controller_unittest.cc",
      "../browser/diagnostics/diagnostics_model_unittest.cc",
      "../browser/download/download_commands_unittest.cc",
      "../browser/download/download_shelf_unittest.cc",
      "../browser/enterprise_reporting/browser_report_generator_unittest.cc",
      "../browser/enterprise_reporting/extension_info_unittest.cc",
      "../browser/enterprise_reporting/policy_info_unittest.cc",
      "../browser/enterprise_reporting/profile_report_generator_unittest.cc",
      "../browser/enterprise_reporting/report_generator_unittest.cc",
      "../browser/enterprise_reporting/report_request_queue_generator_unittest.cc",
      "../browser/enterprise_reporting/report_scheduler_unittest.cc",
      "../browser/enterprise_reporting/report_uploader_unittest.cc",
      "../browser/enterprise_reporting/request_timer_unittest.cc",
      "../browser/first_run/first_run_unittest.cc",
      "../browser/font_family_cache_unittest.cc",

      # GCMDriverAndroid is not yet implemented.
      "../browser/gcm/gcm_profile_service_unittest.cc",
      "../browser/hid/hid_chooser_context_unittest.cc",
      "../browser/importer/firefox_profile_lock_unittest.cc",
      "../browser/importer/profile_writer_unittest.cc",
      "../browser/lifetime/application_lifetime_unittest.cc",
      "../browser/lookalikes/lookalike_url_navigation_throttle_unittest.cc",
      "../browser/reputation/local_heuristics_unittest.cc",
      "../browser/reputation/reputation_service_unittest.cc",

      # Media remoting is not supported on Android for now.
      "../browser/media/cast_remoting_connector_unittest.cc",
      "../browser/media/unified_autoplay_config_unittest.cc",
      "../browser/media/webrtc/desktop_capture_access_handler_unittest.cc",
      "../browser/media/webrtc/desktop_media_picker_controller_unittest.cc",
      "../browser/media/webrtc/display_media_access_handler_unittest.cc",
      "../browser/media/webrtc/media_stream_capture_indicator_unittest.cc",
      "../browser/media/webrtc/tab_desktop_media_list_unittest.cc",
      "../browser/media/webrtc/webrtc_event_log_manager_common_unittest.cc",
      "../browser/media/webrtc/webrtc_event_log_manager_unittest.cc",
      "../browser/media/webrtc/webrtc_event_log_manager_unittest_helpers.cc",
      "../browser/media/webrtc/webrtc_event_log_manager_unittest_helpers.h",
      "../browser/media/webrtc/webrtc_event_log_uploader_impl_unittest.cc",
      "../browser/media_galleries/fileapi/native_media_file_util_unittest.cc",
      "../browser/media_galleries/gallery_watch_manager_unittest.cc",
      "../browser/media_galleries/mac/mtp_device_delegate_impl_mac_unittest.mm",
      "../browser/media_galleries/media_file_system_registry_unittest.cc",
      "../browser/media_galleries/media_galleries_dialog_controller_mock.cc",
      "../browser/media_galleries/media_galleries_dialog_controller_mock.h",
      "../browser/media_galleries/media_galleries_dialog_controller_test_util.cc",
      "../browser/media_galleries/media_galleries_dialog_controller_test_util.h",
      "../browser/media_galleries/media_galleries_permission_controller_unittest.cc",
      "../browser/media_galleries/media_galleries_permissions_unittest.cc",
      "../browser/media_galleries/media_galleries_preferences_unittest.cc",
      "../browser/media_galleries/win/mtp_device_delegate_impl_win_unittest.cc",
      "../browser/media_galleries/win/mtp_device_object_enumerator_unittest.cc",
      "../browser/memory/enterprise_memory_limit_evaluator_unittest.cc",
      "../browser/memory/memory_pressure_monitor_utils_unittest.cc",
      "../browser/memory/memory_pressure_monitor_win_unittest.cc",
      "../browser/memory/swap_thrashing_monitor_delegate_win_unittest.cc",
      "../browser/metrics/desktop_session_duration/desktop_session_duration_tracker_unittest.cc",
      "../browser/metrics/tab_stats_data_store_unittest.cc",
      "../browser/metrics/tab_stats_tracker_unittest.cc",
      "../browser/page_load_metrics/observers/session_restore_page_load_metrics_observer_unittest.cc",
      "../browser/resource_coordinator/background_tab_navigation_throttle_unittest.cc",
      "../browser/resource_coordinator/decision_details_unittest.cc",
      "../browser/resource_coordinator/discard_metrics_lifecycle_unit_observer_unittest.cc",
      "../browser/resource_coordinator/leveldb_site_characteristics_database_unittest.cc",
      "../browser/resource_coordinator/lifecycle_unit_base_unittest.cc",
      "../browser/resource_coordinator/lifecycle_unit_unittest.cc",
      "../browser/resource_coordinator/local_site_characteristics_data_impl_unittest.cc",
      "../browser/resource_coordinator/local_site_characteristics_data_reader_unittest.cc",
      "../browser/resource_coordinator/local_site_characteristics_data_store_unittest.cc",
      "../browser/resource_coordinator/local_site_characteristics_data_unittest_utils.cc",
      "../browser/resource_coordinator/local_site_characteristics_data_unittest_utils.h",
      "../browser/resource_coordinator/local_site_characteristics_data_writer_unittest.cc",
      "../browser/resource_coordinator/local_site_characteristics_non_recording_data_store_unittest.cc",
      "../browser/resource_coordinator/local_site_characteristics_webcontents_observer_unittest.cc",
      "../browser/resource_coordinator/session_restore_policy_unittest.cc",
      "../browser/resource_coordinator/tab_activity_watcher_unittest.cc",
      "../browser/resource_coordinator/tab_lifecycle_unit_source_unittest.cc",
      "../browser/resource_coordinator/tab_lifecycle_unit_unittest.cc",
      "../browser/resource_coordinator/tab_manager_delegate_chromeos_unittest.cc",
      "../browser/resource_coordinator/tab_manager_features_unittest.cc",
      "../browser/resource_coordinator/tab_manager_stats_collector_unittest.cc",
      "../browser/resource_coordinator/tab_manager_unittest.cc",
      "../browser/resource_coordinator/tab_manager_web_contents_data_unittest.cc",
      "../browser/resource_coordinator/tab_memory_metrics_reporter_unittest.cc",
      "../browser/resource_coordinator/tab_metrics_logger_unittest.cc",
      "../browser/resource_coordinator/tab_ranker/tab_features_unittest.cc",
      "../browser/resource_coordinator/tab_ranker/tab_score_predictor_unittest.cc",
      "../browser/resource_coordinator/test_lifecycle_unit.cc",
      "../browser/resource_coordinator/test_lifecycle_unit.h",
      "../browser/resource_coordinator/tracing_lifecycle_unit_observer_unittest.cc",
      "../browser/resource_coordinator/usage_clock_unittest.cc",

      # Android does not use the Message Center notification system.
      "../browser/notifications/notification_ui_manager_unittest.cc",
      "../browser/platform_util_unittest.cc",
      "../browser/policy/policy_path_parser_unittest.cc",
      "../browser/profile_resetter/profile_resetter_unittest.cc",
      "../browser/profile_resetter/reset_report_uploader_unittest.cc",
      "../browser/profile_resetter/triggered_profile_resetter_win_unittest.cc",
      "../browser/renderer_context_menu/render_view_context_menu_unittest.cc",
      "../browser/safe_browsing/chrome_cleaner/chrome_cleaner_controller_impl_win_unittest.cc",
      "../browser/safe_browsing/chrome_cleaner/chrome_cleaner_fetcher_win_unittest.cc",
      "../browser/safe_browsing/chrome_cleaner/chrome_cleaner_runner_win_unittest.cc",
      "../browser/safe_browsing/chrome_cleaner/chrome_prompt_channel_win_unittest.cc",
      "../browser/safe_browsing/chrome_cleaner/mock_chrome_cleaner_process_win.cc",
      "../browser/safe_browsing/chrome_cleaner/mock_chrome_cleaner_process_win.h",
      "../browser/safe_browsing/chrome_cleaner/reporter_runner_win_unittest.cc",
      "../browser/safe_browsing/chrome_cleaner/srt_delete_extension_win_unittest.cc",
      "../browser/safe_browsing/chrome_cleaner/srt_field_trial_win_unittest.cc",
      "../browser/search/background/ntp_background_service_unittest.cc",
      "../browser/search/chrome_colors/chrome_colors_service_unittest.cc",
      "../browser/search/instant_service_unittest.cc",
      "../browser/search/instant_unittest_base.cc",
      "../browser/search/instant_unittest_base.h",
      "../browser/search/most_visited_iframe_source_unittest.cc",
      "../browser/search/one_google_bar/one_google_bar_loader_impl_unittest.cc",
      "../browser/search/one_google_bar/one_google_bar_service_unittest.cc",
      "../browser/search/promos/promo_service_unittest.cc",
      "../browser/search/search_engine_base_url_tracker_unittest.cc",
      "../browser/search/search_suggest/search_suggest_loader_impl_unittest.cc",
      "../browser/search/search_suggest/search_suggest_service_unittest.cc",
      "../browser/search/search_unittest.cc",
      "../browser/send_tab_to_self/desktop_notification_handler_unittest.cc",
      "../browser/send_tab_to_self/send_tab_to_self_client_service_unittest.cc",
      "../browser/send_tab_to_self/send_tab_to_self_desktop_util_unittest.cc",
      "../browser/send_tab_to_self/send_tab_to_self_util_unittest.cc",
      "../browser/serial/serial_chooser_context_unittest.cc",
      "../browser/sessions/tab_restore_service_unittest.cc",
      "../browser/signin/signin_promo_unittest.cc",
      "../browser/speech/extension_api/extension_manifests_tts_unittest.cc",
      "../browser/speech/tts_controller_delegate_impl_unittest.cc",
      "../browser/sync/sessions/browser_list_router_helper_unittest.cc",
      "../browser/sync/sessions/sync_sessions_router_tab_helper_unittest.cc",
      "../browser/sync/sync_ui_util_unittest.cc",  # Sync setup uses native ui.
      "../browser/task_manager/providers/browser_process_task_unittest.cc",
      "../browser/task_manager/providers/child_process_task_unittest.cc",
      "../browser/task_manager/providers/fallback_task_provider_unittest.cc",
      "../browser/task_manager/sampling/shared_sampler_win_unittest.cc",
      "../browser/task_manager/sampling/task_group_unittest.cc",
      "../browser/task_manager/sampling/task_manager_impl_unittest.cc",
      "../browser/task_manager/task_manager_observer_unittest.cc",
      "../browser/task_manager/test_task_manager.cc",
      "../browser/task_manager/test_task_manager.h",
      "../browser/themes/browser_theme_pack_unittest.cc",
      "../browser/themes/theme_properties_unittest.cc",
      "../browser/themes/theme_service_unittest.cc",
      "../browser/themes/theme_syncable_service_unittest.cc",
      "../browser/translate/translate_manager_render_view_host_unittest.cc",

      # The autofill popup is implemented in mostly native code on Android.
      "../browser/ui/autofill/autofill_popup_controller_unittest.cc",
      "../browser/ui/bookmarks/bookmark_context_menu_controller_unittest.cc",
      "../browser/ui/bookmarks/bookmark_unittest.cc",
      "../browser/ui/browser_close_unittest.cc",
      "../browser/ui/browser_command_controller_unittest.cc",
      "../browser/ui/browser_instant_controller_unittest.cc",
      "../browser/ui/browser_unittest.cc",
      "../browser/ui/browser_window_state_unittest.cc",
      "../browser/ui/chrome_bubble_manager_unittest.cc",
      "../browser/ui/content_settings/content_setting_bubble_model_unittest.cc",
      "../browser/ui/content_settings/content_setting_image_model_unittest.cc",
      "../browser/ui/content_settings/content_setting_media_image_model_unittest.mm",
      "../browser/ui/cookie_controls/cookie_controls_controller_unittest.cc",
      "../browser/ui/exclusive_access/fullscreen_controller_state_unittest.cc",
      "../browser/ui/extensions/extension_action_view_controller_unittest.cc",
      "../browser/ui/extensions/extension_message_bubble_bridge_unittest.cc",
      "../browser/ui/global_error/global_error_service_unittest.cc",
      "../browser/ui/global_media_controls/cast_media_notification_item_unittest.cc",
      "../browser/ui/global_media_controls/cast_media_notification_provider_unittest.cc",
      "../browser/ui/global_media_controls/cast_media_session_controller_unittest.cc",
      "../browser/ui/global_media_controls/media_notification_service_unittest.cc",
      "../browser/ui/global_media_controls/media_toolbar_button_controller_unittest.cc",
      "../browser/ui/hid/hid_chooser_controller_unittest.cc",
      "../browser/ui/in_product_help/active_tab_tracker_unittest.cc",
      "../browser/ui/in_product_help/global_media_controls_in_product_help_unittest.cc",
      "../browser/ui/in_product_help/reopen_tab_in_product_help_trigger_unittest.cc",
      "../browser/ui/in_product_help/reopen_tab_in_product_help_unittest.cc",
      "../browser/ui/omnibox/chrome_omnibox_navigation_observer_unittest.cc",
      "../browser/ui/omnibox/clipboard_utils_unittest.cc",
      "../browser/ui/page_info/permission_menu_model_unittest.cc",
      "../browser/ui/passwords/credential_leak_dialog_controller_impl_unittest.cc",
      "../browser/ui/passwords/credential_manager_dialog_controller_impl_unittest.cc",
      "../browser/ui/passwords/manage_passwords_bubble_model_unittest.cc",
      "../browser/ui/recently_audible_helper_unittest.cc",
      "../browser/ui/search/ntp_user_data_logger_unittest.cc",
      "../browser/ui/search/search_ipc_router_policy_unittest.cc",
      "../browser/ui/search/search_ipc_router_unittest.cc",
      "../browser/ui/search/search_tab_helper_unittest.cc",
      "../browser/ui/send_tab_to_self/send_tab_to_self_sub_menu_model_unittest.cc",
      "../browser/ui/serial/serial_chooser_controller_unittest.cc",
      "../browser/ui/tab_contents/chrome_web_contents_view_handle_drop_unittest.cc",
      "../browser/ui/tab_contents/tab_contents_iterator_unittest.cc",
      "../browser/ui/tab_sharing/tab_sharing_infobar_delegate_unittest.cc",
      "../browser/ui/tabs/pinned_tab_codec_unittest.cc",
      "../browser/ui/tabs/pinned_tab_service_unittest.cc",
      "../browser/ui/tabs/tab_menu_model_unittest.cc",
      "../browser/ui/tabs/tab_strip_model_stats_recorder_unittest.cc",
      "../browser/ui/tabs/tab_strip_model_unittest.cc",
      "../browser/ui/tabs/tab_switch_event_latency_recorder_unittest.cc",
      "../browser/ui/tabs/test_tab_strip_model_delegate.cc",
      "../browser/ui/tabs/test_tab_strip_model_delegate.h",
      "../browser/ui/thumbnails/thumbnail_image_unittest.cc",
      "../browser/ui/toolbar/app_menu_model_unittest.cc",
      "../browser/ui/toolbar/back_forward_menu_model_unittest.cc",
      "../browser/ui/toolbar/location_bar_model_unittest.cc",
      "../browser/ui/toolbar/recent_tabs_builder_test_helper.cc",
      "../browser/ui/toolbar/recent_tabs_builder_test_helper.h",
      "../browser/ui/toolbar/recent_tabs_sub_menu_model_unittest.cc",
      "../browser/ui/toolbar/test_toolbar_actions_bar_bubble_delegate.cc",
      "../browser/ui/toolbar/test_toolbar_actions_bar_bubble_delegate.h",
      "../browser/ui/toolbar/toolbar_actions_bar_unittest.cc",
      "../browser/ui/toolbar/toolbar_actions_bar_unittest.h",
      "../browser/ui/toolbar/toolbar_actions_model_unittest.cc",
      "../browser/ui/web_applications/app_browser_controller_unittest.cc",
      "../browser/ui/webui/downloads/downloads_dom_handler_unittest.cc",
      "../browser/ui/webui/downloads/downloads_list_tracker_unittest.cc",
      "../browser/ui/webui/downloads/mock_downloads_page.cc",
      "../browser/ui/webui/downloads/mock_downloads_page.h",
      "../browser/ui/webui/flags_ui_unittest.cc",
      "../browser/ui/webui/help/version_updater_chromeos_unittest.cc",
      "../browser/ui/webui/history/browsing_history_handler_unittest.cc",
      "../browser/ui/webui/managed_ui_handler_unittest.cc",
      "../browser/ui/webui/management_ui_handler_unittest.cc",
      "../browser/ui/webui/settings/downloads_handler_unittest.cc",
      "../browser/ui/webui/settings/metrics_reporting_handler_unittest.cc",
      "../browser/ui/webui/settings/on_startup_handler_unittest.cc",
      "../browser/ui/webui/settings/people_handler_unittest.cc",
      "../browser/ui/webui/settings/profile_info_handler_unittest.cc",
      "../browser/ui/webui/settings/reset_settings_handler_unittest.cc",
      "../browser/ui/webui/settings/safety_check_handler_unittest.cc",
      "../browser/ui/webui/settings/settings_cookies_view_handler_unittest.cc",
      "../browser/ui/webui/settings/settings_manage_profile_handler_unittest.cc",
      "../browser/ui/webui/settings/site_settings_handler_unittest.cc",
      "../browser/ui/webui/settings_utils_unittest.cc",
      "../browser/ui/webui/signin/login_ui_service_unittest.cc",
      "../browser/ui/webui/site_settings_helper_unittest.cc",
      "../browser/ui/webui/sync_internals_message_handler_unittest.cc",
      "../browser/ui/webui/theme_source_unittest.cc",
      "../browser/ui/webui/web_dialog_web_contents_delegate_unittest.cc",
      "../browser/ui/window_sizer/window_sizer_common_unittest.cc",
      "../browser/ui/window_sizer/window_sizer_common_unittest.h",
      "../browser/ui/window_sizer/window_sizer_unittest.cc",
      "../browser/ui/zoom/zoom_controller_unittest.cc",
      "../browser/usb/usb_blocklist_unittest.cc",
      "../browser/usb/usb_chooser_context_mock_device_observer.cc",
      "../browser/usb/usb_chooser_context_mock_device_observer.h",
      "../browser/usb/usb_chooser_context_unittest.cc",
      "../browser/usb/usb_chooser_controller_unittest.cc",
      "../browser/usb/usb_policy_allowed_devices_unittest.cc",
      "../browser/usb/web_usb_detector_unittest.cc",
      "../browser/usb/web_usb_service_impl_unittest.cc",
      "../browser/webauthn/authenticator_request_dialog_model_unittest.cc",

      # The importer code is not used on Android.
      "../common/importer/firefox_importer_utils_unittest.cc",

      # No service process (which also requires multiprocess lock).
      "../common/importer/mock_importer_bridge.cc",
      "../common/importer/mock_importer_bridge.h",
      "../common/multi_process_lock_unittest.cc",
      "../renderer/searchbox/search_bouncer_unittest.cc",
      "../renderer/searchbox/searchbox_unittest.cc",
      "../test/base/browser_with_test_window_test.cc",
      "../test/base/browser_with_test_window_test.h",
      "../utility/importer/bookmark_html_reader_unittest.cc",
      "../utility/importer/bookmarks_file_importer_unittest.cc",
      "../utility/importer/edge_database_reader_unittest_win.cc",
      "../utility/importer/firefox_importer_unittest.cc",
      "../utility/importer/firefox_importer_unittest_utils.h",
      "../utility/importer/firefox_importer_unittest_utils_mac.cc",
      "../utility/importer/safari_importer_unittest.mm",

      # Android uses different way of showing feedback page
      "../browser/feedback/show_feedback_page_unittest.cc",

      # NTP is in native code on Android.
      "../browser/search/ntp_features_unittest.cc",
    ]
    if (is_posix || is_fuchsia) {
      sources += [ "../browser/process_singleton_posix_unittest.cc" ]
    }

    deps += [
      "//chrome/browser/resource_coordinator:tab_metrics_event_proto",
      "//chrome/browser/resource_coordinator/tab_ranker:tab_features_test_helper",
      "//chrome/services/app_service:unit_tests",
      "//chrome/services/app_service/public/cpp:icon_loader_test_support",
      "//chrome/services/app_service/public/cpp:unit_tests",
      "//chrome/services/local_search_service:unit_tests",
      "//components/chrome_cleaner/test:test_name_helper",
      "//components/feature_engagement/test:test_support",
      "//components/send_tab_to_self:test_support",
      "//components/signin/public/base:signin_buildflags",
      "//components/sync:test_support",
      "//services/metrics/public/cpp:ukm_builders",
      "//third_party/libaddressinput",
      "//ui/native_theme:test_support",
    ]
    if (is_win) {
      deps += [ "//components/chrome_cleaner/public/proto:test_only_proto" ]
    }
    if (is_mac) {
      deps += [ ":firefox_importer_interface" ]
    }
  }

  if (!is_android) {
    sources += [
      "../browser/apps/app_service/app_service_proxy_unittest.cc",
      "../browser/apps/app_service/app_service_test.cc",
      "../browser/apps/app_service/app_service_test.h",
      "../browser/apps/intent_helper/apps_navigation_throttle_unittest.cc",
      "../browser/apps/intent_helper/intent_picker_auto_display_service_unittest.cc",
      "../browser/apps/intent_helper/page_transition_util_unittest.cc",
      "../browser/devtools/devtools_file_system_indexer_unittest.cc",
      "../browser/devtools/devtools_file_watcher_unittest.cc",
      "../browser/devtools/devtools_ui_bindings_unittest.cc",
      "../browser/devtools/protocol/cast_handler_unittest.cc",
      "../browser/devtools/serialize_host_descriptions_unittest.cc",
      "../browser/download/download_dir_policy_handler_unittest.cc",
      "../browser/media/webrtc/webrtc_log_uploader_unittest.cc",
      "../browser/media/webrtc/webrtc_rtp_dump_handler_unittest.cc",
      "../browser/media/webrtc/webrtc_rtp_dump_writer_unittest.cc",
      "../browser/policy/homepage_location_policy_handler_unittest.cc",
      "../browser/policy/local_sync_policy_handler_unittest.cc",
      "../browser/renderer_context_menu/mock_render_view_context_menu.cc",
      "../browser/renderer_context_menu/mock_render_view_context_menu.h",
      "../browser/renderer_context_menu/render_view_context_menu_test_util.cc",
      "../browser/renderer_context_menu/render_view_context_menu_test_util.h",
      "../browser/sharing/click_to_call/click_to_call_context_menu_observer_unittest.cc",
      "../browser/sharing/click_to_call/click_to_call_ui_controller_unittest.cc",
      "../browser/sharing/click_to_call/click_to_call_utils_unittest.cc",
      "../browser/sharing/shared_clipboard/remote_copy_message_handler_unittest.cc",
      "../browser/sharing/shared_clipboard/shared_clipboard_context_menu_observer_unittest.cc",
      "../browser/sharing/shared_clipboard/shared_clipboard_message_handler_desktop_unittest.cc",
      "../browser/sharing/shared_clipboard/shared_clipboard_test_base.cc",
      "../browser/sharing/shared_clipboard/shared_clipboard_test_base.h",
      "../browser/sharing/shared_clipboard/shared_clipboard_ui_controller_unittest.cc",
      "../browser/sharing/shared_clipboard/shared_clipboard_utils_unittest.cc",
      "../browser/sharing/sms/sms_fetch_request_handler_unittest.cc",
      "../browser/sharing/sms/sms_remote_fetcher_unittest.cc",
      "../browser/ui/autofill/payments/local_card_migration_bubble_controller_impl_unittest.cc",
      "../browser/ui/autofill/payments/save_card_bubble_controller_impl_unittest.cc",
      "../browser/ui/bluetooth/bluetooth_chooser_controller_unittest.cc",
      "../browser/ui/bluetooth/bluetooth_scanning_prompt_controller_unittest.cc",
      "../browser/ui/media_router/cast_modes_with_media_sources_unittest.cc",
      "../browser/ui/media_router/media_cast_mode_unittest.cc",
      "../browser/ui/media_router/media_router_file_dialog_unittest.cc",
      "../browser/ui/media_router/media_router_ui_helper_unittest.cc",
      "../browser/ui/media_router/media_router_ui_service_factory_unittest.cc",
      "../browser/ui/media_router/query_result_manager_unittest.cc",
      "../browser/ui/passwords/manage_passwords_ui_controller_unittest.cc",
      "../browser/ui/toolbar/media_router_action_controller_unittest.cc",
      "../browser/ui/toolbar/media_router_contextual_menu_unittest.cc",
      "../browser/ui/toolbar/mock_media_router_action_controller.cc",
      "../browser/ui/toolbar/mock_media_router_action_controller.h",
      "../common/media_router/discovery/media_sink_internal_unittest.cc",
      "../common/media_router/discovery/media_sink_service_base_unittest.cc",
      "../common/media_router/mojom/media_router_mojom_traits_unittest.cc",
      "../common/media_router/providers/cast/cast_media_source_unittest.cc",
      "../renderer/media/webrtc_logging_agent_impl_unittest.cc",
    ]

    deps += [
      "//components/bubble:test_support",
      "//services/network:test_support",
    ]

    if (include_js_tests) {
      deps += [ "//chrome/test/data/webui:unit_tests_js" ]
    }
  }

  if (enable_native_notifications) {
    if (is_desktop_linux) {
      sources += [ "../browser/notifications/notification_platform_bridge_linux_unittest.cc" ]
    }

    if (is_win) {
      sources += [
        "../browser/notifications/notification_platform_bridge_win_unittest.cc",
        "../browser/notifications/win/notification_helper_launches_chrome_unittest.cc",
        "../browser/notifications/win/notification_launch_id_unittest.cc",
      ]

      deps += [
        "//chrome/installer/setup:lib",
        "//chrome/installer/util:with_no_strings",
      ]

      data_deps += [ "//chrome/notification_helper" ]
    }
  }

  if (enable_legacy_desktop_in_product_help) {
    sources += [
      "../browser/feature_engagement/bookmark/bookmark_tracker_unittest.cc",
      "../browser/feature_engagement/feature_tracker_unittest.cc",
      "../browser/feature_engagement/incognito_window/incognito_window_tracker_unittest.cc",
      "../browser/feature_engagement/new_tab/new_tab_tracker_unittest.cc",
      "../browser/feature_engagement/session_duration_updater_unittest.cc",
    ]
  }

  if (is_chromeos) {
    sources -= [
      "../browser/notifications/notification_ui_manager_unittest.cc",
      "../browser/signin/chrome_signin_status_metrics_provider_delegate_unittest.cc",
      "../browser/ui/webui/settings/settings_manage_profile_handler_unittest.cc",

      # Chrome OS uses window_sizer_ash_unittest.cc
      "../browser/ui/window_sizer/window_sizer_unittest.cc",
    ]
    sources += [
      "../browser/component_updater/cros_component_installer_chromeos_unittest.cc",
      "../browser/component_updater/metadata_table_chromeos_unittest.cc",
      "../browser/extensions/api/terminal/crostini_startup_status_unittest.cc",
      "../browser/google/google_brand_code_map_chromeos_unittest.cc",
      "../browser/media/webrtc/desktop_media_list_ash_unittest.cc",
      "../browser/metrics/perf/heap_collector_unittest.cc",
      "../browser/metrics/perf/metric_collector_unittest.cc",
      "../browser/metrics/perf/metric_provider_unittest.cc",
      "../browser/metrics/perf/perf_events_collector_unittest.cc",
      "../browser/metrics/perf/perf_output_unittest.cc",
      "../browser/metrics/perf/process_type_collector_unittest.cc",
      "../browser/metrics/perf/profile_provider_chromeos_unittest.cc",
      "../browser/metrics/perf/windowed_incognito_observer_unittest.cc",
      "../browser/notifications/chrome_ash_message_center_client_unittest.cc",
      "../browser/signin/signin_error_notifier_ash_unittest.cc",
      "../browser/speech/tts_chromeos_unittest.cc",
      "../browser/sync/sync_error_notifier_ash_unittest.cc",
      "../browser/ui/app_list/app_context_menu_unittest.cc",
      "../browser/ui/app_list/app_list_syncable_service_unittest.cc",
      "../browser/ui/app_list/app_list_test_util.cc",
      "../browser/ui/app_list/app_list_test_util.h",
      "../browser/ui/app_list/app_service/app_service_app_model_builder_unittest.cc",
      "../browser/ui/app_list/arc/arc_app_test.cc",
      "../browser/ui/app_list/arc/arc_app_test.h",
      "../browser/ui/app_list/arc/arc_app_unittest.cc",
      "../browser/ui/app_list/arc/arc_app_utils_unittest.cc",
      "../browser/ui/app_list/arc/arc_vpn_provider_unittest.cc",
      "../browser/ui/app_list/arc/mock_arc_app_list_prefs_observer.cc",
      "../browser/ui/app_list/arc/mock_arc_app_list_prefs_observer.h",
      "../browser/ui/app_list/md_icon_normalizer_unittest.cc",
      "../browser/ui/app_list/search/answer_card/answer_card_result_unittest.cc",
      "../browser/ui/app_list/search/answer_card/answer_card_search_provider_unittest.cc",
      "../browser/ui/app_list/search/arc/arc_app_data_search_provider_unittest.cc",
      "../browser/ui/app_list/search/arc/arc_app_reinstall_search_provider_unittest.cc",
      "../browser/ui/app_list/search/arc/arc_app_shortcuts_search_provider_unittest.cc",
      "../browser/ui/app_list/search/arc/arc_playstore_search_provider_unittest.cc",
      "../browser/ui/app_list/search/common/file_icon_util_unittest.cc",
      "../browser/ui/app_list/search/cros_action_history/cros_action_recorder_unittest.cc",
      "../browser/ui/app_list/search/launcher_search/launcher_search_icon_image_loader_unittest.cc",
      "../browser/ui/app_list/search/search_result_ranker/app_launch_event_logger_unittest.cc",
      "../browser/ui/app_list/search/search_result_ranker/app_launch_predictor_unittest.cc",
      "../browser/ui/app_list/search/search_result_ranker/app_list_launch_metrics_provider_unittest.cc",
      "../browser/ui/app_list/search/search_result_ranker/app_search_result_ranker_unittest.cc",
      "../browser/ui/app_list/search/search_result_ranker/frecency_store_unittest.cc",
      "../browser/ui/app_list/search/search_result_ranker/histogram_util_unittest.cc",
      "../browser/ui/app_list/search/search_result_ranker/ml_app_rank_provider_unittest.cc",
      "../browser/ui/app_list/search/search_result_ranker/ranking_item_util_unittest.cc",
      "../browser/ui/app_list/search/search_result_ranker/recurrence_predictor_unittest.cc",
      "../browser/ui/app_list/search/search_result_ranker/recurrence_ranker_unittest.cc",
      "../browser/ui/app_list/search/search_result_ranker/recurrence_ranker_util_unittest.cc",
      "../browser/ui/app_list/search/search_result_ranker/search_ranking_event_logger_unittest.cc",
      "../browser/ui/app_list/search/search_result_ranker/search_result_ranker_unittest.cc",
      "../browser/ui/app_list/search/settings_shortcut/settings_shortcut_provider_unittest.cc",
      "../browser/ui/app_list/search/settings_shortcut/settings_shortcut_result_unittest.cc",
      "../browser/ui/app_list/search/tests/app_search_provider_unittest.cc",
      "../browser/ui/app_list/search/tests/mixer_unittest.cc",
      "../browser/ui/app_list/search/tests/omnibox_result_unittest.cc",
      "../browser/ui/app_list/search/tests/zero_state_file_provider_unittest.cc",
      "../browser/ui/app_list/search/tests/zero_state_file_result_unittest.cc",
      "../browser/ui/app_list/test/fake_app_list_model_updater.cc",
      "../browser/ui/app_list/test/fake_app_list_model_updater.h",
      "../browser/ui/ash/accessibility/accessibility_controller_client_unittest.cc",
      "../browser/ui/ash/accessibility/ax_tree_source_aura_unittest.cc",
      "../browser/ui/ash/assistant/assistant_state_client_unittest.cc",
      "../browser/ui/ash/ime_controller_client_unittest.cc",
      "../browser/ui/ash/keyboard/chrome_keyboard_ui_unittest.cc",
      "../browser/ui/ash/keyboard/chrome_keyboard_web_contents_unittest.cc",
      "../browser/ui/ash/keyboard_shortcut_viewer_metadata_unittest.cc",
      "../browser/ui/ash/launcher/arc_app_shelf_id_unittest.cc",
      "../browser/ui/ash/launcher/chrome_launcher_controller_unittest.cc",
      "../browser/ui/ash/launcher/shelf_context_menu_unittest.cc",
      "../browser/ui/ash/media_client_impl_unittest.cc",
      "../browser/ui/ash/multi_user/multi_profile_support_unittest.cc",
      "../browser/ui/ash/multi_user/multi_user_context_menu_chromeos_unittest.cc",
      "../browser/ui/ash/multi_user/multi_user_util_chromeos_unittest.cc",
      "../browser/ui/ash/network/mobile_data_notifications_unittest.cc",
      "../browser/ui/ash/network/network_portal_notification_controller_unittest.cc",
      "../browser/ui/ash/network/network_state_notifier_unittest.cc",
      "../browser/ui/ash/network/tether_notification_presenter_unittest.cc",
      "../browser/ui/ash/session_controller_client_impl_unittest.cc",
      "../browser/ui/ash/wallpaper_controller_client_unittest.cc",
      "../browser/ui/webui/chromeos/login/fake_update_required_screen_handler.cc",
      "../browser/ui/webui/chromeos/login/fake_update_required_screen_handler.h",
      "../browser/ui/webui/chromeos/sync/os_sync_handler_unittest.cc",
      "../browser/ui/window_sizer/window_sizer_ash_unittest.cc",
    ]
    deps += [
      "//ash:test_support",
      "//ash/app_list:test_support",
      "//ash/public/cpp/resources:ash_public_unscaled_resources",
      "//ash/resources/vector_icons",
      "//ash/strings",
      "//chrome/browser/chromeos:test_support",
      "//chrome/browser/resources/chromeos/zip_archiver/cpp:ziparchiver_unittests",
      "//chromeos/services/machine_learning/public/cpp:test_support",
      "//components/arc:arc_test_support",
    ]
  }

  if (use_x11 || use_ozone) {
    deps += [ "//ui/events/devices:test_support" ]
  }

  if (enable_background_contents) {
    sources +=
        [ "../browser/background/background_contents_service_unittest.cc" ]
  }
  if (enable_background_mode) {
    sources += [
      "../browser/background/background_application_list_model_unittest.cc",
      "../browser/background/background_mode_manager_unittest.cc",
      "../browser/background/background_mode_optimizer_unittest.cc",
    ]
  }

  if (enable_spellcheck) {
    sources += [
      "../browser/spellchecker/spell_check_host_chrome_impl_mac_unittest.cc",
      "../browser/spellchecker/spellcheck_custom_dictionary_unittest.cc",
      "../browser/spellchecker/spellcheck_service_unittest.cc",
      "../tools/convert_dict/convert_dict_unittest.cc",
    ]

    if (use_renderer_spellchecker) {
      sources +=
          [ "../browser/spellchecker/spell_check_host_chrome_impl_unittest.cc" ]
    }

    if (enable_spelling_service) {
      sources +=
          [ "../browser/spellchecker/spelling_service_client_unittest.cc" ]
    }
  }

  if (enable_extensions) {
    sources += [
      "../../apps/saved_files_service_unittest.cc",
      "../../tools/json_schema_compiler/test/features_generation_unittest.cc",
      "../browser/apps/app_shim/app_shim_host_mac_unittest.cc",
      "../browser/apps/app_shim/extension_app_shim_handler_mac_unittest.cc",
      "../browser/apps/platform_apps/app_shim_registry_mac_unittest.cc",
      "../browser/autocomplete/keyword_extensions_delegate_impl_unittest.cc",
      "../browser/browsing_data/counters/hosted_apps_counter_unittest.cc",
      "../browser/extensions/active_tab_unittest.cc",
      "../browser/extensions/activity_log/activity_database_unittest.cc",
      "../browser/extensions/activity_log/activity_log_enabled_unittest.cc",
      "../browser/extensions/activity_log/activity_log_policy_unittest.cc",
      "../browser/extensions/activity_log/activity_log_unittest.cc",
      "../browser/extensions/activity_log/counting_policy_unittest.cc",
      "../browser/extensions/activity_log/database_string_table_unittest.cc",
      "../browser/extensions/activity_log/fullstream_ui_policy_unittest.cc",
      "../browser/extensions/api/activity_log_private/activity_log_private_api_unittest.cc",
      "../browser/extensions/api/bookmark_manager_private/bookmark_manager_private_api_unittest.cc",
      "../browser/extensions/api/bookmarks/bookmark_api_helpers_unittest.cc",
      "../browser/extensions/api/bookmarks/bookmarks_api_unittest.cc",
      "../browser/extensions/api/browsing_data/browsing_data_unittest.cc",
      "../browser/extensions/api/chrome_extensions_api_client_unittest.cc",
      "../browser/extensions/api/content_settings/content_settings_store_unittest.cc",
      "../browser/extensions/api/content_settings/content_settings_unittest.cc",
      "../browser/extensions/api/cookies/cookies_helpers_unittest.cc",
      "../browser/extensions/api/cookies/cookies_unittest.cc",
      "../browser/extensions/api/cryptotoken_private/cryptotoken_private_api_unittest.cc",
      "../browser/extensions/api/declarative/rules_registry_service_unittest.cc",
      "../browser/extensions/api/declarative/rules_registry_with_cache_unittest.cc",
      "../browser/extensions/api/declarative_content/chrome_content_rules_registry_unittest.cc",
      "../browser/extensions/api/declarative_content/content_action_unittest.cc",
      "../browser/extensions/api/declarative_content/content_condition_unittest.cc",
      "../browser/extensions/api/declarative_content/declarative_content_condition_tracker_test.cc",
      "../browser/extensions/api/declarative_content/declarative_content_condition_tracker_test.h",
      "../browser/extensions/api/declarative_content/declarative_content_css_condition_tracker_unittest.cc",
      "../browser/extensions/api/declarative_content/declarative_content_is_bookmarked_condition_tracker_unittest.cc",
      "../browser/extensions/api/declarative_content/declarative_content_page_url_condition_tracker_unittest.cc",
      "../browser/extensions/api/declarative_net_request/dnr_test_base.cc",
      "../browser/extensions/api/declarative_net_request/dnr_test_base.h",
      "../browser/extensions/api/declarative_net_request/rule_indexing_unittest.cc",
      "../browser/extensions/api/declarative_net_request/ruleset_manager_unittest.cc",
      "../browser/extensions/api/declarative_webrequest/webrequest_action_unittest.cc",
      "../browser/extensions/api/declarative_webrequest/webrequest_rules_registry_unittest.cc",
      "../browser/extensions/api/developer_private/developer_private_api_unittest.cc",
      "../browser/extensions/api/developer_private/extension_info_generator_unittest.cc",
      "../browser/extensions/api/device_permissions_manager_unittest.cc",
      "../browser/extensions/api/downloads/downloads_api_unittest.cc",
      "../browser/extensions/api/enterprise_hardware_platform/enterprise_hardware_platform_api_unittest.cc",
      "../browser/extensions/api/extension_action/extension_action_api_unittest.cc",
      "../browser/extensions/api/file_system/file_system_api_unittest.cc",
      "../browser/extensions/api/identity/extension_token_key_unittest.cc",
      "../browser/extensions/api/identity/gaia_web_auth_flow_unittest.cc",
      "../browser/extensions/api/identity/identity_api_unittest.cc",
      "../browser/extensions/api/identity/identity_mint_queue_unittest.cc",
      "../browser/extensions/api/image_writer_private/destroy_partitions_operation_unittest.cc",
      "../browser/extensions/api/image_writer_private/image_writer_private_api_unittest.cc",
      "../browser/extensions/api/image_writer_private/operation_manager_unittest.cc",
      "../browser/extensions/api/image_writer_private/operation_unittest.cc",
      "../browser/extensions/api/image_writer_private/removable_storage_provider_chromeos_unittest.cc",
      "../browser/extensions/api/image_writer_private/test_utils.cc",
      "../browser/extensions/api/image_writer_private/test_utils.h",
      "../browser/extensions/api/image_writer_private/write_from_file_operation_unittest.cc",
      "../browser/extensions/api/image_writer_private/write_from_url_operation_unittest.cc",
      "../browser/extensions/api/language_settings_private/language_settings_private_api_unittest.cc",
      "../browser/extensions/api/language_settings_private/language_settings_private_delegate_unittest.cc",
      "../browser/extensions/api/management/management_api_unittest.cc",
      "../browser/extensions/api/notifications/extension_notification_handler_unittest.cc",
      "../browser/extensions/api/omnibox/omnibox_unittest.cc",
      "../browser/extensions/api/passwords_private/passwords_private_delegate_impl_unittest.cc",
      "../browser/extensions/api/passwords_private/passwords_private_utils_unittest.cc",
      "../browser/extensions/api/permissions/permissions_api_helpers_unittest.cc",
      "../browser/extensions/api/permissions/permissions_api_unittest.cc",
      "../browser/extensions/api/preference/preference_api_prefs_unittest.cc",
      "../browser/extensions/api/proxy/proxy_api_helpers_unittest.cc",
      "../browser/extensions/api/runtime/chrome_runtime_api_delegate_unittest.cc",
      "../browser/extensions/api/safe_browsing_private/safe_browsing_private_api_unittest.cc",
      "../browser/extensions/api/safe_browsing_private/safe_browsing_private_event_router_unittest.cc",
      "../browser/extensions/api/safe_browsing_private/safe_browsing_util_unittest.cc",
      "../browser/extensions/api/signed_in_devices/id_mapping_helper_unittest.cc",
      "../browser/extensions/api/signed_in_devices/signed_in_devices_api_unittest.cc",
      "../browser/extensions/api/signed_in_devices/signed_in_devices_manager_unittest.cc",
      "../browser/extensions/api/socket/socket_api_unittest.cc",
      "../browser/extensions/api/socket/tcp_socket_unittest.cc",
      "../browser/extensions/api/socket/tls_socket_unittest.cc",
      "../browser/extensions/api/socket/udp_socket_unittest.cc",
      "../browser/extensions/api/sockets_tcp_server/sockets_tcp_server_api_unittest.cc",
      "../browser/extensions/api/storage/policy_value_store_unittest.cc",
      "../browser/extensions/api/storage/settings_sync_unittest.cc",
      "../browser/extensions/api/streams_private/streams_private_manifest_unittest.cc",
      "../browser/extensions/api/tabs/tabs_api_unittest.cc",
      "../browser/extensions/api/web_navigation/frame_navigation_state_unittest.cc",
      "../browser/extensions/api/web_request/web_request_api_unittest.cc",
      "../browser/extensions/api/web_request/web_request_event_details_unittest.cc",
      "../browser/extensions/api/web_request/web_request_permissions_unittest.cc",
      "../browser/extensions/api/webstore_private/extension_install_status_unittest.cc",
      "../browser/extensions/api/webstore_private/webstore_private_unittest.cc",
      "../browser/extensions/app_data_migrator_unittest.cc",
      "../browser/extensions/blacklist_check_unittest.cc",
      "../browser/extensions/blacklist_state_fetcher_unittest.cc",
      "../browser/extensions/chrome_app_icon_unittest.cc",
      "../browser/extensions/chrome_app_sorting_unittest.cc",
      "../browser/extensions/chrome_component_extension_resource_manager_unittest.cc",
      "../browser/extensions/chrome_extension_function_unittest.cc",
      "../browser/extensions/chrome_info_map_unittest.cc",
      "../browser/extensions/component_loader_unittest.cc",
      "../browser/extensions/convert_user_script_unittest.cc",
      "../browser/extensions/convert_web_app_unittest.cc",
      "../browser/extensions/default_apps_unittest.cc",
      "../browser/extensions/dev_mode_bubble_delegate_unittest.cc",
      "../browser/extensions/error_console/error_console_unittest.cc",
      "../browser/extensions/event_router_forwarder_unittest.cc",
      "../browser/extensions/extension_action_icon_factory_unittest.cc",
      "../browser/extensions/extension_action_manager_unittest.cc",
      "../browser/extensions/extension_action_runner_unittest.cc",
      "../browser/extensions/extension_action_unittest.cc",
      "../browser/extensions/extension_api_unittest.cc",
      "../browser/extensions/extension_api_unittest.h",
      "../browser/extensions/extension_checkup_unittest.cc",
      "../browser/extensions/extension_context_menu_model_unittest.cc",
      "../browser/extensions/extension_error_controller_unittest.cc",
      "../browser/extensions/extension_error_ui_default_unittest.cc",
      "../browser/extensions/extension_function_test_utils.cc",
      "../browser/extensions/extension_function_test_utils.h",
      "../browser/extensions/extension_garbage_collector_chromeos_unittest.cc",
      "../browser/extensions/extension_garbage_collector_unittest.cc",
      "../browser/extensions/extension_gcm_app_handler_unittest.cc",
      "../browser/extensions/extension_icon_manager_unittest.cc",
      "../browser/extensions/extension_install_prompt_unittest.cc",
      "../browser/extensions/extension_management_test_util.cc",
      "../browser/extensions/extension_management_test_util.h",
      "../browser/extensions/extension_management_unittest.cc",
      "../browser/extensions/extension_message_bubble_controller_unittest.cc",
      "../browser/extensions/extension_migrator_unittest.cc",
      "../browser/extensions/extension_navigation_throttle_unittest.cc",
      "../browser/extensions/extension_prefs_unittest.cc",
      "../browser/extensions/extension_prefs_unittest.h",
      "../browser/extensions/extension_protocols_unittest.cc",
      "../browser/extensions/extension_service_sync_unittest.cc",
      "../browser/extensions/extension_service_test_base.cc",
      "../browser/extensions/extension_service_test_base.h",
      "../browser/extensions/extension_service_test_with_install.cc",
      "../browser/extensions/extension_service_test_with_install.h",
      "../browser/extensions/extension_service_unittest.cc",
      "../browser/extensions/extension_special_storage_policy_unittest.cc",
      "../browser/extensions/extension_sync_data_unittest.cc",
      "../browser/extensions/extension_tab_util_unittest.cc",
      "../browser/extensions/extension_test_message_listener_unittest.cc",
      "../browser/extensions/extension_ui_util_unittest.cc",
      "../browser/extensions/extension_user_script_loader_unittest.cc",
      "../browser/extensions/extension_web_ui_unittest.cc",
      "../browser/extensions/external_install_error_unittest.cc",
      "../browser/extensions/external_policy_loader_unittest.cc",
      "../browser/extensions/external_pref_loader_unittest.cc",
      "../browser/extensions/external_provider_impl_chromeos_unittest.cc",
      "../browser/extensions/external_provider_impl_unittest.cc",
      "../browser/extensions/forced_extensions/installation_tracker_unittest.cc",
      "../browser/extensions/install_tracker_unittest.cc",
      "../browser/extensions/install_verifier_unittest.cc",
      "../browser/extensions/installed_loader_unittest.cc",
      "../browser/extensions/menu_manager_unittest.cc",
      "../browser/extensions/ntp_overridden_bubble_delegate_unittest.cc",
      "../browser/extensions/pack_extension_unittest.cc",
      "../browser/extensions/permission_message_combinations_unittest.cc",
      "../browser/extensions/permission_messages_unittest.cc",
      "../browser/extensions/permissions_based_management_policy_provider_unittest.cc",
      "../browser/extensions/permissions_updater_unittest.cc",
      "../browser/extensions/policy_extension_reinstaller_unittest.cc",
      "../browser/extensions/policy_handlers_unittest.cc",
      "../browser/extensions/scripting_permissions_modifier_unittest.cc",
      "../browser/extensions/shared_module_service_unittest.cc",
      "../browser/extensions/standard_management_policy_provider_unittest.cc",
      "../browser/extensions/system_display/display_info_provider_chromeos_unittest.cc",
      "../browser/extensions/tab_helper_unittest.cc",
      "../browser/extensions/update_install_gate_unittest.cc",
      "../browser/extensions/updater/extension_update_client_command_line_config_policy_unittest.cc",
      "../browser/extensions/updater/extension_updater_unittest.cc",
      "../browser/extensions/user_script_listener_unittest.cc",
      "../browser/extensions/warning_badge_service_unittest.cc",
      "../browser/extensions/webstore_installer_unittest.cc",
      "../browser/extensions/zipfile_installer_unittest.cc",
      "../browser/media/cast_transport_host_filter_unittest.cc",
      "../browser/media_galleries/chromeos/mtp_device_object_enumerator_unittest.cc",
      "../browser/metrics/extensions_metrics_provider_unittest.cc",
      "../browser/notifications/notification_system_observer_unittest.cc",
      "../browser/policy/chrome_extension_policy_migrator_unittest.cc",
      "../browser/renderer_context_menu/context_menu_content_type_unittest.cc",
      "../browser/safe_browsing/settings_reset_prompt/settings_reset_prompt_config_unittest.cc",
      "../browser/safe_browsing/settings_reset_prompt/settings_reset_prompt_model_unittest.cc",
      "../browser/safe_browsing/settings_reset_prompt/settings_reset_prompt_test_utils.cc",
      "../browser/safe_browsing/settings_reset_prompt/settings_reset_prompt_test_utils.h",
      "../browser/safe_browsing/test_extension_event_observer.cc",
      "../browser/safe_browsing/test_extension_event_observer.h",

      # TODO(1026557): The below test depends on TestExtensionEventObserver.
      # Maybe it should be changed to not use that class so that it could be
      # run on all platforms and hopefully componentized?
      "../browser/ssl/ssl_blocking_page_unittest.cc",
      "../browser/sync/glue/extensions_activity_monitor_unittest.cc",
      "../browser/sync_file_system/drive_backend/callback_helper_unittest.cc",
      "../browser/sync_file_system/drive_backend/callback_tracker_unittest.cc",
      "../browser/sync_file_system/drive_backend/conflict_resolver_unittest.cc",
      "../browser/sync_file_system/drive_backend/drive_backend_sync_unittest.cc",
      "../browser/sync_file_system/drive_backend/drive_backend_test_util.cc",
      "../browser/sync_file_system/drive_backend/drive_backend_test_util.h",
      "../browser/sync_file_system/drive_backend/fake_drive_service_helper.cc",
      "../browser/sync_file_system/drive_backend/fake_drive_service_helper.h",
      "../browser/sync_file_system/drive_backend/fake_drive_uploader.cc",
      "../browser/sync_file_system/drive_backend/fake_drive_uploader.h",
      "../browser/sync_file_system/drive_backend/fake_sync_worker.cc",
      "../browser/sync_file_system/drive_backend/fake_sync_worker.h",
      "../browser/sync_file_system/drive_backend/leveldb_wrapper_unittest.cc",
      "../browser/sync_file_system/drive_backend/list_changes_task_unittest.cc",
      "../browser/sync_file_system/drive_backend/local_to_remote_syncer_unittest.cc",
      "../browser/sync_file_system/drive_backend/metadata_database_index_on_disk_unittest.cc",
      "../browser/sync_file_system/drive_backend/metadata_database_index_unittest.cc",
      "../browser/sync_file_system/drive_backend/metadata_database_unittest.cc",
      "../browser/sync_file_system/drive_backend/metadata_db_migration_util_unittest.cc",
      "../browser/sync_file_system/drive_backend/register_app_task_unittest.cc",
      "../browser/sync_file_system/drive_backend/remote_to_local_syncer_unittest.cc",
      "../browser/sync_file_system/drive_backend/sync_engine_initializer_unittest.cc",
      "../browser/sync_file_system/drive_backend/sync_engine_unittest.cc",
      "../browser/sync_file_system/drive_backend/sync_task_manager_unittest.cc",
      "../browser/sync_file_system/drive_backend/sync_worker_unittest.cc",
      "../browser/sync_file_system/drive_backend/task_dependency_manager_unittest.cc",
      "../browser/sync_file_system/fake_remote_change_processor.cc",
      "../browser/sync_file_system/fake_remote_change_processor.h",
      "../browser/sync_file_system/file_change_unittest.cc",
      "../browser/sync_file_system/local/canned_syncable_file_system.cc",
      "../browser/sync_file_system/local/canned_syncable_file_system.h",
      "../browser/sync_file_system/local/local_file_change_tracker_unittest.cc",
      "../browser/sync_file_system/local/local_file_sync_context_unittest.cc",
      "../browser/sync_file_system/local/local_file_sync_service_unittest.cc",
      "../browser/sync_file_system/local/local_file_sync_status_unittest.cc",
      "../browser/sync_file_system/local/mock_sync_status_observer.cc",
      "../browser/sync_file_system/local/mock_sync_status_observer.h",
      "../browser/sync_file_system/local/syncable_file_operation_runner_unittest.cc",
      "../browser/sync_file_system/local/syncable_file_system_unittest.cc",
      "../browser/sync_file_system/logger_unittest.cc",
      "../browser/sync_file_system/mock_local_change_processor.cc",
      "../browser/sync_file_system/mock_local_change_processor.h",
      "../browser/sync_file_system/mock_remote_change_processor.cc",
      "../browser/sync_file_system/mock_remote_change_processor.h",
      "../browser/sync_file_system/mock_remote_file_sync_service.cc",
      "../browser/sync_file_system/mock_remote_file_sync_service.h",
      "../browser/sync_file_system/subtree_set_unittest.cc",
      "../browser/sync_file_system/sync_file_system_service_unittest.cc",
      "../browser/sync_file_system/sync_file_system_test_util.cc",
      "../browser/sync_file_system/sync_file_system_test_util.h",
      "../browser/sync_file_system/sync_process_runner_unittest.cc",
      "../browser/sync_file_system/syncable_file_system_util_unittest.cc",
      "../browser/ui/webui/extensions/extensions_internals_unittest.cc",
      "../browser/ui/webui/settings/chrome_cleanup_handler_win_unittest.cc",
      "../common/apps/platform_apps/media_galleries_permission_unittest.cc",
      "../common/extensions/api/commands/commands_manifest_unittest.cc",
      "../common/extensions/api/common_extension_api_unittest.cc",
      "../common/extensions/api/extension_action/browser_action_manifest_unittest.cc",
      "../common/extensions/api/extension_action/page_action_manifest_unittest.cc",
      "../common/extensions/api/storage/storage_schema_manifest_handler_unittest.cc",
      "../common/extensions/api/system_indicator/system_indicator_handler_unittest.cc",
      "../common/extensions/chrome_extensions_client_unittest.cc",
      "../common/extensions/chrome_manifest_url_handlers_unittest.cc",
      "../common/extensions/command_unittest.cc",
      "../common/extensions/extension_unittest.cc",
      "../common/extensions/feature_switch_unittest.cc",
      "../common/extensions/manifest_handlers/app_display_mode_manifest_unittest.cc",
      "../common/extensions/manifest_handlers/app_theme_color_manifest_unittest.cc",
      "../common/extensions/manifest_handlers/automation_unittest.cc",
      "../common/extensions/manifest_handlers/content_scripts_manifest_unittest.cc",
      "../common/extensions/manifest_handlers/exclude_matches_manifest_unittest.cc",
      "../common/extensions/manifest_handlers/extension_action_handler_unittest.cc",
      "../common/extensions/manifest_handlers/natively_connectable_handler_unittest.cc",
      "../common/extensions/manifest_handlers/settings_overrides_handler_unittest.cc",
      "../common/extensions/manifest_handlers/ui_overrides_handler_unittest.cc",
      "../common/extensions/manifest_tests/chrome_manifest_test.cc",
      "../common/extensions/manifest_tests/chrome_manifest_test.h",
      "../common/extensions/manifest_tests/extension_manifests_about_unittest.cc",
      "../common/extensions/manifest_tests/extension_manifests_background_unittest.cc",
      "../common/extensions/manifest_tests/extension_manifests_chromepermission_unittest.cc",
      "../common/extensions/manifest_tests/extension_manifests_contentsecuritypolicy_unittest.cc",
      "../common/extensions/manifest_tests/extension_manifests_default_extent_path_unittest.cc",
      "../common/extensions/manifest_tests/extension_manifests_devtools_unittest.cc",
      "../common/extensions/manifest_tests/extension_manifests_dummy_unittest.cc",
      "../common/extensions/manifest_tests/extension_manifests_experimental_unittest.cc",
      "../common/extensions/manifest_tests/extension_manifests_homepage_unittest.cc",
      "../common/extensions/manifest_tests/extension_manifests_icons_unittest.cc",
      "../common/extensions/manifest_tests/extension_manifests_initvalue_unittest.cc",
      "../common/extensions/manifest_tests/extension_manifests_isolatedapp_unittest.cc",
      "../common/extensions/manifest_tests/extension_manifests_kiosk_unittest.cc",
      "../common/extensions/manifest_tests/extension_manifests_launch_unittest.cc",
      "../common/extensions/manifest_tests/extension_manifests_manifest_version_unittest.cc",
      "../common/extensions/manifest_tests/extension_manifests_offline_unittest.cc",
      "../common/extensions/manifest_tests/extension_manifests_old_unittest.cc",
      "../common/extensions/manifest_tests/extension_manifests_options_unittest.cc",
      "../common/extensions/manifest_tests/extension_manifests_override_unittest.cc",
      "../common/extensions/manifest_tests/extension_manifests_platformapp_unittest.cc",
      "../common/extensions/manifest_tests/extension_manifests_portsinpermissions_unittest.cc",
      "../common/extensions/manifest_tests/extension_manifests_requirements_unittest.cc",
      "../common/extensions/manifest_tests/extension_manifests_ui_unittest.cc",
      "../common/extensions/manifest_tests/extension_manifests_update_unittest.cc",
      "../common/extensions/manifest_tests/extension_manifests_validapp_unittest.cc",
      "../common/extensions/manifest_tests/extension_manifests_web_accessible_resources_unittest.cc",
      "../common/extensions/manifest_tests/extension_manifests_web_unittest.cc",
      "../common/extensions/manifest_tests/extension_manifests_webview_accessible_resources_unittest.cc",
      "../common/extensions/manifest_tests/permissions_parser_unittest.cc",
      "../common/extensions/manifest_unittest.cc",
      "../common/extensions/permissions/chrome_permission_message_provider_unittest.cc",
      "../common/extensions/permissions/chrome_permission_message_rules_unittest.cc",
      "../common/extensions/permissions/permission_set_unittest.cc",
      "../common/extensions/permissions/permissions_data_unittest.cc",
      "../common/extensions/permissions/settings_override_permission_unittest.cc",
      "../common/extensions/sync_type_unittest.cc",
      "../renderer/extensions/accessibility_private_hooks_delegate_unittest.cc",
      "../renderer/extensions/chrome_native_extension_bindings_system_unittest.cc",
      "../renderer/extensions/custom_types_unittest.cc",
      "../renderer/extensions/extension_hooks_delegate_unittest.cc",
      "../renderer/extensions/extension_localization_peer_unittest.cc",
      "../renderer/extensions/extension_process_policy_unittest.cc",
      "../renderer/extensions/i18n_hooks_delegate_unittest.cc",
      "../renderer/extensions/renderer_permissions_policy_delegate_unittest.cc",
      "../renderer/extensions/tabs_hooks_delegate_unittest.cc",
      "../renderer/media/cast_ipc_dispatcher_unittest.cc",
      "../utility/image_writer/image_writer_unittest.cc",
    ]

    allow_circular_includes_from = [
      "//chrome/browser/web_applications:web_applications_unit_tests",
      "//chrome/browser/web_applications/extensions:unit_tests",
    ]

    deps += [
      "//chrome/browser/web_applications:unit_tests",
      "//chrome/browser/web_applications:web_applications_unit_tests",
      "//chrome/browser/web_applications/extensions:unit_tests",
      "//chrome/common/extensions/api",
      "//components/safe_browsing:buildflags",
      "//components/services/unzip:in_process",
      "//extensions:extensions_resources",
      "//extensions/browser:test_support",
      "//extensions/common",
      "//extensions/renderer:unit_test_support",
      "//extensions/strings",
      "//google_apis",
      "//google_apis/drive",
      "//media/cast:test_support",
      "//services/device/public/cpp/hid:test_support",
      "//services/network/public/mojom",

      # This will add all of the unit tests for the schema compiler to this
      # target.
      "//tools/json_schema_compiler/test:unit_tests",
    ]
    if (enable_service_discovery) {
      sources += [ "../browser/extensions/api/mdns/mdns_api_unittest.cc" ]
    }
    if (is_win) {
      sources +=
          [ "../browser/extensions/external_registry_loader_win_unittest.cc" ]
    }
    if (is_chromeos) {
      sources += [
        "../browser/chromeos/login/easy_unlock/easy_unlock_auth_attempt_unittest.cc",
        "../browser/chromeos/login/easy_unlock/easy_unlock_notification_controller_chromeos_unittest.cc",
        "../browser/chromeos/login/easy_unlock/easy_unlock_screenlock_state_handler_unittest.cc",
        "../browser/chromeos/login/easy_unlock/easy_unlock_service_regular_unittest.cc",
        "../browser/extensions/api/file_system/consent_provider_unittest.cc",
        "../browser/ui/webui/about_ui_unittest.cc",
      ]
    } else {
      sources += [
        "../browser/extensions/api/enterprise_reporting_private/chrome_desktop_report_request_helper_unittest.cc",
        "../browser/extensions/api/enterprise_reporting_private/enterprise_reporting_private_unittest.cc",
        "../browser/extensions/api/messaging/native_message_process_host_unittest.cc",
        "../browser/extensions/api/messaging/native_messaging_host_manifest_unittest.cc",
        "../browser/extensions/api/messaging/native_messaging_launch_from_native_unittest.cc",
        "../browser/extensions/api/messaging/native_messaging_policy_handler_unittest.cc",
      ]
    }
  }
  if (use_aura) {
    deps += [
      "//ui/aura:test_support",
      "//ui/views:test_support",
      "//ui/wm",
    ]
  }
  if (!is_chromeos && is_linux) {
    sources += [
      "../browser/shell_integration_linux_unittest.cc",
      "../browser/ui/input_method/input_method_engine_unittest.cc",
    ]
  }
  if (use_gtk) {
    sources +=
        [ "../browser/ui/libgtkui/select_file_dialog_impl_gtk_unittest.cc" ]
    deps += [ "//build/config/linux/gtk" ]
  }

  if (is_android || is_chromeos) {
    sources += [ "../browser/media/protected_media_identifier_permission_context_unittest.cc" ]
  } else {
    sources += [
      "../browser/lifetime/switch_utils_unittest.cc",
      "../browser/net/disk_cache_dir_policy_handler_unittest.cc",
      "../browser/profiles/profile_list_desktop_unittest.cc",
      "../browser/profiles/profile_statistics_unittest.cc",
      "../browser/ui/startup/startup_browser_creator_impl_unittest.cc",
      "../browser/ui/startup/startup_browser_policy_unittest.cc",
      "../browser/ui/startup/startup_tab_provider_unittest.cc",
    ]
  }
  if (use_gio) {
    configs += [ "//build/linux:gio_config" ]
  }
  if (!is_chromeos && !use_ozone && is_linux) {
    deps += [ "//chrome/browser/ui/libgtkui" ]
  }

  if (enable_service_discovery) {
    sources += [
      "../browser/devtools/device/cast_device_provider_unittest.cc",
      "../browser/local_discovery/service_discovery_client_mac_unittest.mm",
      "../browser/printing/cloud_print/cloud_print_printer_list_unittest.cc",
      "../browser/printing/cloud_print/gcd_api_flow_unittest.cc",
      "../browser/printing/cloud_print/privet_confirm_api_flow_unittest.cc",
      "../browser/printing/cloud_print/privet_http_unittest.cc",
      "../browser/printing/cloud_print/privet_notifications_unittest.cc",
      "../browser/printing/cloud_print/privet_url_loader_unittest.cc",
    ]

    if (!is_mac) {
      sources += [
        "../browser/local_discovery/local_domain_resolver_unittest.cc",
        "../browser/local_discovery/service_discovery_client_unittest.cc",
        "../browser/printing/cloud_print/privet_device_lister_unittest.cc",
        "../browser/printing/cloud_print/privet_local_printer_lister_unittest.cc",
      ]
    }
  }

  if (safe_browsing_mode > 0) {
    sources += [
      "../browser/safe_browsing/certificate_reporting_service_unittest.cc",
      "../browser/safe_browsing/safe_browsing_blocking_page_unittest.cc",
      "../browser/safe_browsing/threat_details_unittest.cc",
      "../browser/safe_browsing/ui_manager_unittest.cc",
      "../common/safe_browsing/file_type_policies_test_util.cc",
      "../common/safe_browsing/file_type_policies_test_util.h",
      "../common/safe_browsing/file_type_policies_unittest.cc",
    ]
  }
  if (safe_browsing_mode == 1) {
    # TODO(sgurun): enable tests for safe_browsing==2.
    sources += [
      "../browser/safe_browsing/advanced_protection_status_manager_factory_unittest.cc",
      "../browser/safe_browsing/advanced_protection_status_manager_unittest.cc",
      "../browser/safe_browsing/browser_feature_extractor_unittest.cc",
      "../browser/safe_browsing/chrome_password_protection_service_unittest.cc",
      "../browser/safe_browsing/client_side_detection_host_unittest.cc",
      "../browser/safe_browsing/client_side_detection_service_unittest.cc",
      "../browser/safe_browsing/client_side_model_loader_unittest.cc",
      "../browser/safe_browsing/cloud_content_scanning/binary_fcm_service_unittest.cc",
      "../browser/safe_browsing/cloud_content_scanning/binary_upload_service_unittest.cc",
      "../browser/safe_browsing/cloud_content_scanning/deep_scanning_dialog_delegate_unittest.cc",
      "../browser/safe_browsing/cloud_content_scanning/deep_scanning_utils_unittest.cc",
      "../browser/safe_browsing/cloud_content_scanning/multipart_uploader_unittest.cc",
      "../browser/safe_browsing/download_protection/download_feedback_service_unittest.cc",
      "../browser/safe_browsing/download_protection/download_feedback_unittest.cc",
      "../browser/safe_browsing/download_protection/download_item_request_unittest.cc",
      "../browser/safe_browsing/download_protection/download_protection_service_unittest.cc",
      "../browser/safe_browsing/download_protection/file_analyzer_unittest.cc",
      "../browser/safe_browsing/download_protection/path_sanitizer_unittest.cc",
      "../browser/safe_browsing/download_protection/two_phase_uploader_unittest.cc",
      "../browser/safe_browsing/incident_reporting/binary_integrity_analyzer_mac_unittest.cc",
      "../browser/safe_browsing/incident_reporting/binary_integrity_analyzer_win_unittest.cc",
      "../browser/safe_browsing/incident_reporting/binary_integrity_incident_unittest.cc",
      "../browser/safe_browsing/incident_reporting/delayed_callback_runner_unittest.cc",
      "../browser/safe_browsing/incident_reporting/download_metadata_manager_unittest.cc",
      "../browser/safe_browsing/incident_reporting/environment_data_collection_win_unittest.cc",
      "../browser/safe_browsing/incident_reporting/extension_data_collection_unittest.cc",
      "../browser/safe_browsing/incident_reporting/incident_report_uploader_impl_unittest.cc",
      "../browser/safe_browsing/incident_reporting/incident_reporting_service_unittest.cc",
      "../browser/safe_browsing/incident_reporting/last_download_finder_unittest.cc",
      "../browser/safe_browsing/incident_reporting/mock_incident_receiver.cc",
      "../browser/safe_browsing/incident_reporting/mock_incident_receiver.h",
      "../browser/safe_browsing/incident_reporting/module_integrity_unittest_util_win.cc",
      "../browser/safe_browsing/incident_reporting/module_integrity_unittest_util_win.h",
      "../browser/safe_browsing/incident_reporting/module_integrity_verifier_win_unittest.cc",
      "../browser/safe_browsing/incident_reporting/platform_state_store_unittest.cc",
      "../browser/safe_browsing/incident_reporting/platform_state_store_win_unittest.cc",
      "../browser/safe_browsing/incident_reporting/preference_validation_delegate_unittest.cc",
      "../browser/safe_browsing/incident_reporting/resource_request_detector_unittest.cc",
      "../browser/safe_browsing/incident_reporting/state_store_unittest.cc",
      "../browser/safe_browsing/incident_reporting/tracked_preference_incident_unittest.cc",
      "../browser/safe_browsing/local_two_phase_testserver.cc",
      "../browser/safe_browsing/local_two_phase_testserver.h",
      "../browser/safe_browsing/safe_browsing_navigation_observer_unittest.cc",
      "../browser/safe_browsing/signature_evaluator_mac_unittest.cc",
      "../common/safe_browsing/binary_feature_extractor_mac_unittest.cc",
      "../common/safe_browsing/binary_feature_extractor_unittest.cc",
      "../common/safe_browsing/binary_feature_extractor_win_unittest.cc",
      "../common/safe_browsing/disk_image_type_sniffer_mac_unittest.cc",
      "../common/safe_browsing/download_type_util_unittest.cc",
      "../common/safe_browsing/ipc_protobuf_message_test_messages.h",
      "../common/safe_browsing/ipc_protobuf_message_unittest.cc",
      "../common/safe_browsing/mach_o_image_reader_mac_unittest.cc",
      "../common/safe_browsing/pe_image_reader_win_unittest.cc",
      "../renderer/safe_browsing/features_unittest.cc",
      "../renderer/safe_browsing/murmurhash3_util_unittest.cc",
      "../renderer/safe_browsing/phishing_term_feature_extractor_unittest.cc",
      "../renderer/safe_browsing/phishing_url_feature_extractor_unittest.cc",
      "../renderer/safe_browsing/scorer_unittest.cc",
      "../utility/safe_browsing/mac/dmg_analyzer_unittest.cc",
      "../utility/safe_browsing/mac/dmg_test_utils.cc",
      "../utility/safe_browsing/mac/dmg_test_utils.h",
      "../utility/safe_browsing/mac/hfs_unittest.cc",
      "../utility/safe_browsing/mac/read_stream_unittest.cc",
      "../utility/safe_browsing/mac/udif_unittest.cc",
    ]
    deps += [
      ":test_proto",
      "../common/safe_browsing:mock_binary_feature_extractor",
      "//chrome/services/file_util/public/cpp:unit_tests",
      "//components/safe_browsing:ping_manager_unittest",
      "//components/safe_browsing/browser:unittests",
      "//components/safe_browsing/db:v4_test_util",
      "//components/safe_browsing/renderer:websocket_sb_handshake_throttle_unittest",
      "//components/safe_browsing/triggers:ad_redirect_trigger",
    ]
  } else if (safe_browsing_mode == 2) {
    sources += [ "../browser/safe_browsing/telemetry/android/android_telemetry_service_unittest.cc" ]
    deps += []
  }

  if (enable_plugins) {
    sources += [
      "../browser/component_updater/component_installers_unittest.cc",
      "../browser/metrics/chrome_stability_metrics_provider_unittest.cc",
      "../browser/metrics/plugin_metrics_provider_unittest.cc",
      "../browser/plugins/chrome_plugin_service_filter_unittest.cc",
      "../browser/plugins/flash_download_interception_unittest.cc",
      "../browser/plugins/flash_temporary_permission_tracker_unittest.cc",
      "../browser/plugins/plugin_finder_unittest.cc",
      "../browser/plugins/plugin_info_host_impl_unittest.cc",
      "../browser/plugins/plugin_installer_unittest.cc",
      "../browser/plugins/plugin_metadata_unittest.cc",
      "../browser/plugins/plugin_prefs_unittest.cc",
      "../common/pepper_permission_util_unittest.cc",
    ]
  }

  if (enable_basic_printing) {
    sources += [
      "../browser/printing/print_job_unittest.cc",
      "../browser/printing/print_test_utils.cc",
      "../browser/printing/print_test_utils.h",
    ]

    deps += [
      "//printing",
      "//printing:test_support",
    ]

    if (enable_print_preview) {
      sources += [
        "../browser/printing/print_preview_dialog_controller_unittest.cc",
        "../browser/printing/print_preview_sticky_settings_unittest.cc",
        "../browser/printing/print_preview_test.cc",
        "../browser/printing/print_preview_test.h",
        "../browser/printing/print_view_manager_unittest.cc",
        "../browser/printing/test_print_job.cc",
        "../browser/printing/test_print_job.h",
        "../browser/printing/test_printer_query.cc",
        "../browser/printing/test_printer_query.h",
        "../browser/ui/webui/print_preview/extension_printer_handler_unittest.cc",
        "../browser/ui/webui/print_preview/pdf_printer_handler_unittest.cc",
        "../browser/ui/webui/print_preview/pdf_printer_handler_win_unittest.cc",
        "../browser/ui/webui/print_preview/print_preview_handler_unittest.cc",
        "../browser/ui/webui/print_preview/print_preview_ui_unittest.cc",
        "../browser/ui/webui/print_preview/print_preview_utils_unittest.cc",
      ]

      deps += [ "//ipc" ]

      if (!is_chromeos) {
        sources += [
          "../browser/printing/cloud_print/cloud_print_proxy_service_unittest.cc",
          "../common/cloud_print/cloud_print_helpers_unittest.cc",
          "../common/service_process_util_mac_unittest.mm",
          "../common/service_process_util_unittest.cc",
          "../service/cloud_print/cloud_print_service_helpers_unittest.cc",
          "../service/cloud_print/cloud_print_token_store_unittest.cc",
          "../service/cloud_print/cloud_print_url_fetcher_unittest.cc",
          "../service/cloud_print/connector_settings_unittest.cc",
          "../service/cloud_print/printer_job_handler_unittest.cc",
          "../service/cloud_print/printer_job_queue_handler_unittest.cc",
          "../service/net/in_process_network_connection_tracker_unittest.cc",
          "../service/service_ipc_server_unittest.cc",
          "../service/service_process_prefs_unittest.cc",
        ]
      } else {
        sources += [
          "../browser/ui/webui/print_preview/local_printer_handler_chromeos_unittest.cc",
          "../browser/ui/webui/settings/chromeos/cups_printers_handler_unittest.cc",
        ]
      }
    } else {
      sources += [ "../browser/printing/print_view_manager_basic_unittest.cc" ]
    }
  }

  if (enable_captive_portal_detection) {
    sources += [
      "../browser/captive_portal/captive_portal_service_unittest.cc",
      "../browser/captive_portal/captive_portal_tab_helper_unittest.cc",
      "../browser/captive_portal/captive_portal_tab_reloader_unittest.cc",
    ]
  }
  if (enable_session_service) {
    sources += [
      "../browser/sessions/session_restore_observer_unittest.cc",
      "../browser/sessions/session_restore_stats_collector_unittest.cc",
      "../browser/sessions/session_service_unittest.cc",
      "../browser/sessions/tab_loader_unittest.cc",
    ]
  }
  if (is_chromeos) {
    deps += [
      "//chrome/browser/chromeos:unit_tests",
      "//chromeos/ime:gencode",
    ]
    data_deps += [ "//testing/buildbot/filters:chromeos_filters" ]
    sources -=
        [ "../browser/policy/cloud/user_policy_signin_service_unittest.cc" ]
  }
  if (use_x11) {
    deps += [ "//ui/events/devices" ]
  } else {
    sources -= [ "../browser/password_manager/password_store_x_unittest.cc" ]
  }
  if (is_linux && use_aura) {
    deps += [ "//ui/aura:test_support" ]
    if (use_dbus) {
      deps += [ "//dbus:test_support" ]
    }
  }
  if (is_linux && is_chrome_branded && current_cpu == "x86") {
    ldflags = [ "-Wl,--strip-debug" ]
  }
  if (is_mac) {
    sources -= [
      # This tests the function GetSpellCheckLanguages which is not used on
      # Mac.
      "../browser/spellchecker/spellcheck_service_unittest.cc",

      # This tests Chrome's spellchecker which Mac doesn't use.
      "../tools/convert_dict/convert_dict_unittest.cc",
    ]

    # The test fetches resources which means Mac need the app bundle to exist
    # on disk so it can pull from it.
    deps += [ "//third_party/ocmock" ]

    sources += [
      "../browser/ui/cocoa/applescript/apple_event_util_unittest.mm",
      "../browser/ui/cocoa/bookmarks/bookmark_menu_bridge_unittest.mm",
      "../browser/ui/cocoa/bookmarks/bookmark_menu_cocoa_controller_unittest.mm",
      "../browser/ui/cocoa/color_panel_cocoa_unittest.mm",
      "../browser/ui/cocoa/confirm_quit_panel_controller_unittest.mm",
      "../browser/ui/cocoa/find_pasteboard_unittest.mm",
      "../browser/ui/cocoa/first_run_dialog_controller_unittest.mm",
      "../browser/ui/cocoa/history_menu_bridge_unittest.mm",
      "../browser/ui/cocoa/history_menu_cocoa_controller_unittest.mm",
      "../browser/ui/cocoa/history_overlay_controller_unittest.mm",
      "../browser/ui/cocoa/main_menu_builder_unittest.mm",
      "../browser/ui/cocoa/notifications/notification_builder_mac_unittest.mm",
      "../browser/ui/cocoa/notifications/notification_response_builder_mac_unittest.mm",
      "../browser/ui/cocoa/nsmenuitem_additions_unittest.mm",
      "../browser/ui/cocoa/profiles/profile_menu_controller_unittest.mm",
      "../browser/ui/cocoa/scoped_menu_bar_lock_unittest.mm",
      "../browser/ui/cocoa/status_icons/status_icon_mac_unittest.mm",
      "../browser/ui/cocoa/tab_menu_bridge_unittest.mm",
      "../browser/ui/cocoa/test/cocoa_profile_test.h",
      "../browser/ui/cocoa/test/cocoa_profile_test.mm",
      "../browser/ui/cocoa/test/run_loop_testing_unittest.mm",
      "../browser/ui/cocoa/touchbar/browser_window_default_touch_bar_unittest.mm",
      "../browser/ui/cocoa/touchbar/credit_card_autofill_touch_bar_controller_unittest.mm",
      "../browser/ui/cocoa/window_size_autosaver_unittest.mm",
    ]

    # TODO(mark): We really want this for all non-static library targets,
    # but when we tried to pull it up to the common.gypi level, it broke
    # other things like the ui and startup tests. *shrug*
    ldflags = [ "-Wl,-ObjC" ]
  }
  if (!is_mac) {
    deps += [
      "//chrome/tools/convert_dict:lib",
      "//third_party/hunspell",
    ]
    if (is_android) {
      deps += [ "//chrome/android:chrome_apk_paks" ]
    } else {
      deps += [ "//chrome:packed_resources" ]
    }
  }
  if (is_win || is_mac || is_chromeos) {
    sources += [ "../browser/extensions/api/networking_private/networking_private_crypto_unittest.cc" ]
  }
  if (enable_rlz) {
    sources += [ "../browser/rlz/chrome_rlz_tracker_delegate_unittest.cc" ]
    deps += [ "//rlz:test_support" ]
  }
  if (is_win) {
    if (!is_component_build) {
      # The PDB gets too large for incremental linking.
      configs -= [ "//build/config/win:default_incremental_linking" ]
      configs +=
          [ "//build/config/win:default_large_module_incremental_linking" ]
    }

    sources += [
      "../browser/notifications/win/notification_image_retainer_unittest.cc",
      "../browser/notifications/win/notification_template_builder_unittest.cc",
      "../browser/performance_monitor/wmi_refresher_unittest.cc",
      "../browser/ui/input_method/input_method_engine_unittest.cc",
    ]
    deps += [
      "//chrome:other_version",
      "//chrome//services/util_win:unit_tests",
      "//chrome/app:chrome_dll_resources",
      "//chrome/install_static:install_static_util",
      "//chrome/installer/util:strings",
      "//third_party/iaccessible2",
      "//third_party/isimpledom",
      "//third_party/wtl",
      "//ui/resources",
    ]
    data_deps += [
      "//chrome/browser/safe_browsing/incident_reporting/verifier_test:verifier_test_dll_1",
      "//chrome/browser/safe_browsing/incident_reporting/verifier_test:verifier_test_dll_2",
    ]

    libs = [
      "comsupp.lib",
      "oleacc.lib",
      "rpcrt4.lib",
      "runtimeobject.lib",
      "urlmon.lib",
      "winmm.lib",
    ]

    ldflags = [
      "/DELAYLOAD:api-ms-win-core-winrt-error-l1-1-0.dll",
      "/DELAYLOAD:api-ms-win-core-winrt-l1-1-0.dll",
      "/DELAYLOAD:api-ms-win-core-winrt-string-l1-1-0.dll",
    ]

    if (is_chrome_branded) {
      sources += [ "../browser/google/google_update_win_unittest.cc" ]
    }
  }
  if (!is_android && !is_chromeos) {
    sources += [
      "../browser/media/webrtc/native_desktop_media_list_unittest.cc",
      "../browser/metrics/upgrade_metrics_provider_unittest.cc",
      "../browser/policy/chrome_browser_cloud_management_register_watcher_unittest.cc",
      "../browser/profiles/profile_activity_metrics_recorder_unittest.cc",
      "../browser/signin/force_signin_verifier_unittest.cc",
      "../browser/signin/signin_global_error_unittest.cc",
      "../browser/signin/signin_ui_util_unittest.cc",
      "../browser/signin/signin_util_unittest.cc",
      "../browser/ui/views/sharing/sharing_dialog_view_unittest.cc",
      "../browser/ui/webui/signin/signin_create_profile_handler_unittest.cc",
      "../browser/ui/webui/signin/signin_error_handler_unittest.cc",
      "../browser/upgrade_detector/upgrade_detector_impl_unittest.cc",
    ]
  }
  if (is_chromeos) {
    sources +=
        [ "../browser/upgrade_detector/upgrade_detector_chromeos_unittest.cc" ]
  }
  if (toolkit_views) {
    deps += [
      "//components/web_modal:test_support",
      "//ui/views",
      "//ui/views:test_support",
    ]
    sources += [
      "../../ui/views/controls/webview/webview_unittest.cc",
      "../browser/ui/views/accelerator_table_unittest.cc",
      "../browser/ui/views/accelerator_table_unittest_mac.mm",
      "../browser/ui/views/apps/app_info_dialog/app_info_dialog_views_unittest.cc",
      "../browser/ui/views/apps/app_info_dialog/app_info_permissions_panel_unittest.cc",
      "../browser/ui/views/autofill/autofill_popup_view_native_views_unittest.cc",
      "../browser/ui/views/bookmarks/bookmark_bar_view_unittest.cc",
      "../browser/ui/views/bookmarks/bookmark_bubble_view_unittest.cc",
      "../browser/ui/views/bookmarks/bookmark_context_menu_unittest.cc",
      "../browser/ui/views/bookmarks/bookmark_editor_view_unittest.cc",
      "../browser/ui/views/bookmarks/bookmark_menu_delegate_unittest.cc",
      "../browser/ui/views/confirm_bubble_views_unittest.cc",
      "../browser/ui/views/desktop_capture/desktop_media_picker_views_unittest.cc",
      "../browser/ui/views/device_chooser_content_view_unittest.cc",
      "../browser/ui/views/download/download_item_view_unittest.cc",
      "../browser/ui/views/extensions/chooser_dialog_view_unittest.cc",
      "../browser/ui/views/extensions/extensions_menu_item_unittest.cc",
      "../browser/ui/views/extensions/extensions_menu_view_unittest.cc",
      "../browser/ui/views/extensions/media_galleries_dialog_views_unittest.cc",
      "../browser/ui/views/frame/browser_non_client_frame_view_unittest.cc",
      "../browser/ui/views/frame/browser_view_layout_unittest.cc",
      "../browser/ui/views/frame/browser_view_unittest.cc",
      "../browser/ui/views/frame/test_with_browser_view.cc",
      "../browser/ui/views/frame/test_with_browser_view.h",
      "../browser/ui/views/frame/web_contents_close_handler_unittest.cc",
      "../browser/ui/views/fullscreen_control/fullscreen_control_popup_unittest.cc",
      "../browser/ui/views/global_error_bubble_view_unittest.cc",
      "../browser/ui/views/global_media_controls/media_notification_container_impl_view_unittest.cc",
      "../browser/ui/views/global_media_controls/media_notification_list_view_unittest.cc",
      "../browser/ui/views/hover_button_unittest.cc",
      "../browser/ui/views/infobars/infobar_view_unittest.cc",
      "../browser/ui/views/intent_picker_bubble_view_unittest.cc",
      "../browser/ui/views/layout/interpolating_layout_manager_unittest.cc",
      "../browser/ui/views/layout_provider_unittest.cc",
      "../browser/ui/views/location_bar/icon_label_bubble_view_unittest.cc",
      "../browser/ui/views/location_bar/location_icon_view_unittest.cc",
      "../browser/ui/views/media_router/cast_dialog_metrics_unittest.cc",
      "../browser/ui/views/media_router/cast_dialog_no_sinks_view_unittest.cc",
      "../browser/ui/views/media_router/cast_dialog_sink_button_unittest.cc",
      "../browser/ui/views/media_router/cast_dialog_view_unittest.cc",
      "../browser/ui/views/media_router/cast_toolbar_button_unittest.cc",
      "../browser/ui/views/media_router/cloud_services_dialog_view_unittest.cc",
      "../browser/ui/views/media_router/media_router_views_ui_unittest.cc",
      "../browser/ui/views/media_router/web_contents_display_observer_view_unittest.cc",
      "../browser/ui/views/omnibox/omnibox_result_view_unittest.cc",
      "../browser/ui/views/omnibox/omnibox_view_views_unittest.cc",
      "../browser/ui/views/page_info/page_info_bubble_view_unittest.cc",
      "../browser/ui/views/page_info/safety_tip_page_info_bubble_view_unittest.cc",
      "../browser/ui/views/payments/payment_request_item_list_unittest.cc",
      "../browser/ui/views/payments/validating_textfield_unittest.cc",
      "../browser/ui/views/payments/view_stack_unittest.cc",
      "../browser/ui/views/profiles/avatar_toolbar_button_unittest.cc",
      "../browser/ui/views/relaunch_notification/relaunch_notification_controller_unittest.cc",
      "../browser/ui/views/relaunch_notification/relaunch_required_timer_internal_unittest.cc",
      "../browser/ui/views/relaunch_notification/wall_clock_timer_unittest.cc",
      "../browser/ui/views/send_tab_to_self/send_tab_to_self_bubble_view_impl_unittest.cc",
      "../browser/ui/views/status_icons/status_tray_win_unittest.cc",
      "../browser/ui/views/tab_contents/chrome_web_contents_view_delegate_views_unittest.cc",
      "../browser/ui/views/tabs/color_picker_view_unittest.cc",
      "../browser/ui/views/tabs/fake_base_tab_strip_controller.cc",
      "../browser/ui/views/tabs/fake_base_tab_strip_controller.h",
      "../browser/ui/views/tabs/stacked_tab_strip_layout_unittest.cc",
      "../browser/ui/views/tabs/tab_animation_unittest.cc",
      "../browser/ui/views/tabs/tab_strip_layout_unittest.cc",
      "../browser/ui/views/tabs/tab_strip_unittest.cc",
      "../browser/ui/views/tabs/tab_unittest.cc",
      "../browser/ui/views/toolbar/reload_button_unittest.cc",
      "../browser/ui/views/toolbar/toolbar_action_view_unittest.cc",
      "../browser/ui/views/toolbar/toolbar_actions_bar_bubble_views_unittest.cc",
      "../browser/ui/views/toolbar/toolbar_button_unittest.cc",
      "../browser/ui/views/translate/translate_bubble_view_unittest.cc",
    ]
    if (enable_native_window_nav_buttons) {
      sources += [ "../browser/ui/views/frame/desktop_linux_browser_frame_view_layout_unittest.cc" ]
    }
    if (enable_plugins) {
      sources += [ "../browser/ui/views/hung_plugin_tab_helper_unittest.cc" ]
    }
    if (is_mac) {
      sources += [ "../browser/ui/views/frame/browser_non_client_frame_view_mac_unittest.mm" ]
    }
    if (!is_chromeos) {
      sources += [
        "../browser/ui/views/frame/opaque_browser_frame_view_layout_unittest.cc",
        "../browser/ui/views/sync/one_click_signin_dialog_view_unittest.cc",
      ]
    }
    if ((is_linux && !is_chromeos) || is_win) {
      sources +=
          [ "../browser/notifications/popups_only_ui_controller_unittest.cc" ]
    }
    if (use_aura) {
      sources += [
        "../browser/ui/views/apps/shaped_app_window_targeter_unittest.cc",
        # Get this compiling on Mac - see http://crbug.com/657883.
      ]
      if (use_nss_certs) {
        sources += [
          "../browser/ui/views/crypto_module_password_dialog_view_unittest.cc",
          "../browser/ui/webui/certificates_handler_unittest.cc",
        ]
      }
    }
  }
  if (use_nss_certs) {
    sources += [ "../browser/certificate_manager_model_unittest.cc" ]
  }
  if (!is_android && use_nss_certs) {
    sources += [ "../common/net/x509_certificate_model_nss_unittest.cc" ]
  }
  if (trial_comparison_cert_verifier_supported) {
    sources += [
      "../browser/net/trial_comparison_cert_verifier_controller_unittest.cc",
    ]
  }
  if (enable_supervised_users) {
    sources += [
      "../browser/component_updater/supervised_user_whitelist_installer_unittest.cc",
      "../browser/content_settings/content_settings_supervised_provider_unittest.cc",
      "../browser/supervised_user/child_accounts/child_account_service_unittest.cc",
      "../browser/supervised_user/child_accounts/family_info_fetcher_unittest.cc",
      "../browser/supervised_user/child_accounts/permission_request_creator_apiary_unittest.cc",
      "../browser/supervised_user/kids_management_url_checker_client_unittest.cc",
      "../browser/supervised_user/supervised_user_pref_store_unittest.cc",
      "../browser/supervised_user/supervised_user_service_unittest.cc",
      "../browser/supervised_user/supervised_user_settings_service_unittest.cc",
      "../browser/supervised_user/supervised_user_url_filter_unittest.cc",
      "../browser/supervised_user/supervised_user_whitelist_service_unittest.cc",
    ]
    deps += [
      "//chrome/browser/supervised_user/supervised_user_error_page:unit_tests",
    ]
  }
  if (safe_browsing_mode == 1 && enable_extensions) {
    sources += [ "../browser/extensions/blacklist_unittest.cc" ]
  }

  if (is_win || is_mac || (is_linux && !is_chromeos)) {
    sources += [
      "../browser/browser_switcher/alternative_browser_driver_unittest.cc",
      "../browser/browser_switcher/browser_switcher_navigation_throttle_unittest.cc",
      "../browser/browser_switcher/browser_switcher_prefs_unittest.cc",
      "../browser/browser_switcher/browser_switcher_sitelist_unittest.cc",
      "../browser/browser_switcher/mock_alternative_browser_driver.cc",
      "../browser/browser_switcher/mock_alternative_browser_driver.h",
      "../browser/password_manager/password_store_signin_notifier_impl_unittest.cc",
    ]
  }

  if (enable_cdm_proxy && enable_widevine && is_win) {
    sources += [ "../gpu/widevine_cdm_proxy_factory_unittest.cc" ]
  }

  if (enable_widevine_cdm_component && is_desktop_linux) {
    sources +=
        [ "../common/media/component_widevine_cdm_hint_file_linux_unittest.cc" ]
  }

  if (enable_webui_tab_strip) {
    sources += [
      "../browser/ui/views/frame/webui_tab_strip_container_view_unittest.cc",
      "../browser/ui/webui/tab_strip/tab_strip_ui_layout_unittest.cc",
      "../browser/ui/webui/tab_strip/thumbnail_tracker_unittest.cc",
    ]
  }

  if (is_win && is_chrome_branded) {
    sources += [
      "../browser/component_updater/recovery_improved_component_unittest.cc",
    ]
    data_deps +=
        [ "//components/update_client:recovery_component_tests_bundle_data" ]
  }
}

static_library("test_support_unit") {
  testonly = true
  sources = [
    "base/run_all_unittests.cc",
  ]

  public_deps = [
    ":test_support",
    "//base",
    "//chrome:resources",
    "//chrome:strings",
    "//chrome/browser",
    "//chrome/common",
    "//mojo/core/test:test_support",
  ]
  deps = []

  if (is_win) {
    deps = [
      "//chrome/install_static/test:test_support",
    ]
  }

  if (is_chromeos) {
    sources += [
      "base/chrome_ash_test_base.cc",
      "base/chrome_ash_test_base.h",
    ]

    deps += [ "//ash:test_support" ]
  }
}

if (!is_android) {
  static_library("test_support_ui") {
    defines = []
    testonly = true

    sources = [
      "../browser/permissions/permission_request_manager_test_api.cc",
      "../browser/permissions/permission_request_manager_test_api.h",
      "../browser/ssl/cert_verifier_browser_test.cc",
      "../browser/ssl/cert_verifier_browser_test.h",
      "../browser/ui/search/instant_test_utils.cc",
      "../browser/ui/search/instant_test_utils.h",
      "../browser/ui/search/local_ntp_test_utils.cc",
      "../browser/ui/search/local_ntp_test_utils.h",
      "base/in_process_browser_test.cc",
      "base/in_process_browser_test.h",
      "base/in_process_browser_test_mac.mm",
      "base/javascript_browser_test.cc",
      "base/javascript_browser_test.h",
      "base/mixin_based_in_process_browser_test.cc",
      "base/mixin_based_in_process_browser_test.h",
      "base/mojo_web_ui_browser_test.cc",
      "base/mojo_web_ui_browser_test.h",
      "base/perf/performance_test.cc",
      "base/perf/performance_test.h",
      "base/test_chrome_web_ui_controller_factory.cc",
      "base/test_chrome_web_ui_controller_factory.h",
      "base/ui_test_utils.cc",
      "base/ui_test_utils.h",
      "base/web_ui_browser_test.cc",
      "base/web_ui_browser_test.h",
    ]

    configs += [ "//build/config:precompiled_headers" ]

    public_deps = [
      "//chrome/browser:test_support_ui",
      "//content/public/browser",
      "//mojo/public/cpp/bindings",
      "//mojo/public/cpp/system",
    ]
    deps = [
      "//chrome/common/profiler",
      "//components/metrics:test_support",
      "//components/nacl/common:buildflags",
      "//components/os_crypt:test_support",
      "//content/public/browser",
      "//extensions/buildflags",
      "//skia",
      "//testing/gtest",
    ]

    if (enable_plugins) {
      sources += [
        "ppapi/ppapi_test.cc",
        "ppapi/ppapi_test.h",
        "ppapi/ppapi_test_select_file_dialog_factory.cc",
        "ppapi/ppapi_test_select_file_dialog_factory.h",
      ]
    }

    if (enable_extensions) {
      deps += [ "//extensions/browser" ]
    }

    if (is_chromeos) {
      deps += [
        "//ash/public/cpp",
        "//chromeos/services/device_sync",
        "//chromeos/services/device_sync:test_support",
      ]
    } else {
      sources += [
        "../browser/first_run/scoped_relaunch_chrome_browser_override.cc",
        "../browser/first_run/scoped_relaunch_chrome_browser_override.h",
      ]
    }
  }

  import("//third_party/protobuf/proto_library.gni")

  proto_library("test_proto") {
    sources = [
      "../common/safe_browsing/ipc_protobuf_message_test.proto",
    ]
  }

  if (is_chromeos) {
    assert(enable_extensions)

    # These tests are only meant to run on an FYI bot because they
    # test against live sites, as a way to catch potential regressions.
    test("accessibility_live_site_tests") {
      sources = [
        "../browser/chromeos/accessibility/select_to_speak_live_site_browsertest.cc",
        "base/interactive_test_utils.cc",
        "base/interactive_test_utils.h",
        "base/interactive_test_utils_aura.cc",
        "base/interactive_test_utils_aura.h",
        "base/interactive_test_utils_views.cc",
        "base/interactive_ui_tests_main.cc",
      ]
      configs += [ "//build/config:precompiled_headers" ]

      defines = [ "HAS_OUT_OF_PROC_TEST_RUNNER" ]
      ldflags = []

      deps = [
        ":test_support",
        ":test_support_ui",
        "//chrome:packed_resources",
        "//chrome:resources",
        "//chrome:strings",
        "//chrome/browser",
        "//chrome/browser/devtools",
        "//chrome/renderer",
        "//components/resources",
        "//components/sync",
        "//components/sync:test_support_model",
        "//content/app/resources",
        "//content/test:test_support",
        "//crypto:platform",
        "//crypto:test_support",
        "//extensions/buildflags",
        "//google_apis:test_support",
        "//net",
        "//net:net_resources",
        "//net:test_support",
        "//skia",
        "//testing/gmock",
        "//testing/gtest",
        "//third_party/hunspell",
        "//third_party/icu",
        "//third_party/libpng",
        "//third_party/zlib",
        "//ui/base:test_support",
        "//ui/resources:ui_test_pak",
        "//ui/web_dialogs:test_support",
      ]

      if (enable_extensions) {
        deps += [ "//google_apis/drive:test_support" ]
      }
    }
  }

  test("interactive_ui_tests") {
    sources = [
      "../browser/about_flags_browsertest.cc",
      "../browser/apps/app_shim/app_shim_interactive_uitest_mac.mm",
      "../browser/apps/app_shim/app_shim_quit_interactive_uitest_mac.mm",
      "../browser/apps/guest_view/web_view_interactive_browsertest.cc",
      "../browser/apps/platform_apps/app_browsertest_util.cc",
      "../browser/apps/platform_apps/app_browsertest_util.h",
      "../browser/apps/platform_apps/app_pointer_lock_interactive_uitest.cc",
      "../browser/apps/platform_apps/app_window_interactive_uitest.cc",
      "../browser/apps/platform_apps/app_window_interactive_uitest_base.cc",
      "../browser/apps/platform_apps/app_window_interactive_uitest_base.h",
      "../browser/autofill/autofill_interactive_uitest.cc",
      "../browser/autofill/autofill_uitest.cc",
      "../browser/autofill/autofill_uitest.h",
      "../browser/browser_keyevents_browsertest.cc",
      "../browser/devtools/devtools_sanity_interactive_browsertest.cc",
      "../browser/extensions/api/extension_action/browser_action_interactive_test.cc",
      "../browser/extensions/api/notifications/notifications_apitest.cc",
      "../browser/extensions/api/omnibox/omnibox_api_interactive_test.cc",
      "../browser/extensions/api/tabs/tabs_interactive_test.cc",
      "../browser/extensions/chrome_extension_test_notification_observer.cc",
      "../browser/extensions/chrome_extension_test_notification_observer.h",
      "../browser/extensions/extension_apitest.cc",
      "../browser/extensions/extension_browsertest.cc",
      "../browser/extensions/extension_commands_global_registry_apitest.cc",
      "../browser/extensions/extension_crash_recovery_browsertest.cc",
      "../browser/extensions/extension_fullscreen_apitest.cc",
      "../browser/extensions/extension_function_test_utils.cc",
      "../browser/extensions/extension_keybinding_apitest.cc",
      "../browser/extensions/window_open_interactive_apitest.cc",
      "../browser/global_keyboard_shortcuts_mac_browsertest.mm",
      "../browser/mouse_events_interactive_uitest.cc",
      "../browser/notifications/platform_notification_service_interactive_uitest.cc",
      "../browser/password_manager/password_generation_interactive_uitest.cc",
      "../browser/password_manager/password_manager_interactive_test_base.cc",
      "../browser/password_manager/password_manager_interactive_test_base.h",
      "../browser/password_manager/password_manager_interactive_uitest.cc",
      "../browser/renderer_context_menu/render_view_context_menu_browsertest_util.cc",
      "../browser/renderer_context_menu/render_view_context_menu_browsertest_util.h",
      "../browser/resource_coordinator/tab_metrics_logger_interactive_uitest.cc",
      "../browser/site_isolation/site_per_process_interactive_browsertest.cc",
      "../browser/site_isolation/site_per_process_text_input_browsertest.cc",
      "../browser/ui/autofill/autofill_popup_controller_interactive_uitest.cc",
      "../browser/ui/blocked_content/popup_blocker_browsertest.cc",
      "../browser/ui/browser_command_controller_interactive_browsertest.cc",
      "../browser/ui/browser_focus_uitest.cc",
      "../browser/ui/cocoa/apps/quit_with_apps_controller_mac_interactive_uitest.mm",
      "../browser/ui/cocoa/status_bubble_mac_interactive_uitest.mm",
      "../browser/ui/cocoa/tab_contents/web_contents_view_mac_interactive_uitest.mm",
      "../browser/ui/exclusive_access/flash_fullscreen_interactive_browsertest.cc",
      "../browser/ui/exclusive_access/fullscreen_controller_interactive_browsertest.cc",
      "../browser/ui/exclusive_access/fullscreen_controller_state_interactive_browsertest.cc",
      "../browser/ui/exclusive_access/fullscreen_interactive_browsertest.cc",
      "../browser/ui/find_bar/find_bar_host_interactive_uitest.cc",
      "../browser/ui/fullscreen_keyboard_browsertest_base.cc",
      "../browser/ui/fullscreen_keyboard_browsertest_base.h",
      "../browser/ui/hung_renderer/hung_renderer_interactive_uitest.cc",
      "../browser/ui/keyboard_lock_interactive_browsertest.cc",
      "../browser/ui/omnibox/omnibox_view_browsertest.cc",
      "../browser/ui/passwords/manage_passwords_test.cc",
      "../browser/ui/passwords/manage_passwords_test.h",
      "../browser/ui/search/instant_extended_interactive_uitest.cc",
      "../browser/ui/search/instant_test_base.cc",
      "../browser/ui/search/instant_test_base.h",
      "../browser/ui/search/local_ntp_uitest.cc",
      "../browser/ui/send_mouse_move_uitest_win.cc",
      "../browser/ui/signin_view_controller_interactive_uitest.cc",
      "../browser/ui/startup/invalid_user_data_dir_interactive_uitest.cc",
      "../browser/ui/startup/startup_browser_creator_interactive_uitest.cc",
      "../browser/ui/translate/translate_bubble_test_utils.h",
      "../browser/ui/views/accessibility/navigation_accessibility_uitest_win.cc",
      "../browser/ui/views/permission_bubble/permission_bubble_views_interactive_uitest_mac.mm",
      "../browser/ui/views/tabs/tab_spinner_interactive_uitest.cc",
      "../browser/webauth_interactive_uitest.cc",
      "//ui/base/clipboard/clipboard_unittest.cc",
      "base/always_on_top_window_killer_win.cc",
      "base/always_on_top_window_killer_win.h",
      "base/interactive_test_utils.cc",
      "base/interactive_test_utils.h",
      "base/interactive_test_utils_aura.cc",
      "base/interactive_test_utils_aura.h",
      "base/interactive_test_utils_mac.mm",
      "base/interactive_test_utils_views.cc",
      "base/interactive_test_utils_win.cc",
      "base/interactive_ui_tests_main.cc",
      "base/save_desktop_snapshot_win.cc",
      "base/save_desktop_snapshot_win.h",
      "base/window_contents_as_string_win.cc",
      "base/window_contents_as_string_win.h",
      "ppapi/ppapi_interactive_browsertest.cc",
    ]

    if (is_win && use_aura) {
      sources += [ "../browser/ui/views/autofill/autofill_accessibility_win_browsertest.cc" ]
    }

    configs += [ "//build/config:precompiled_headers" ]
    if (is_linux && !is_component_build) {
      configs += [ "//build/config/gcc:rpath_for_built_shared_libraries" ]
    }

    data = [
      "data/",
      "//content/test/data/",
      "//net/tools/testserver/",
      "//ppapi/tests/test_case.html",
      "//ppapi/tests/test_case.html.mock-http-headers",
      "//ppapi/tests/test_page.css",
      "//ppapi/tests/test_page.css.mock-http-headers",
      "//third_party/mocha/mocha.js",
      "//third_party/polymer/v1_0/components-chromium/iron-test-helpers/mock-interactions.js",
      "//third_party/pywebsocket/src/mod_pywebsocket/",
      "//third_party/tlslite/",
      "//third_party/zlib/google/test/data/",
      "//tools/metrics/histograms/enums.xml",
      "//ui/webui/resources/js/",
      "$root_out_dir/test_case.html",
      "$root_out_dir/test_case.html.mock-http-headers",
      "$root_out_dir/test_page.css",
      "$root_out_dir/test_page.css.mock-http-headers",
      "$root_out_dir/ui_test.pak",
    ]
    data += js2gtest_js_libraries
    if (is_linux || is_win) {
      data += [
        "$root_out_dir/chrome_100_percent.pak",
        "$root_out_dir/chrome_200_percent.pak",
        "$root_out_dir/locales/en-US.pak",
        "$root_out_dir/locales/fr.pak",
        "$root_out_dir/resources.pak",
      ]
    }
    if (is_linux) {
      data += [ "$root_out_dir/libppapi_tests.so" ]
    }

    defines = [ "HAS_OUT_OF_PROC_TEST_RUNNER" ]
    ldflags = []

    deps = [
      ":test_support",
      ":test_support_ui",
      "//chrome:packed_resources",
      "//chrome:resources",
      "//chrome:strings",
      "//chrome/browser",
      "//chrome/browser/devtools",
      "//chrome/browser/devtools:test_support",
      "//chrome/browser/resource_coordinator:tab_metrics_event_proto",
      "//chrome/renderer",
      "//components/keep_alive_registry",
      "//components/resources",
      "//components/sync",
      "//components/sync:test_support_model",
      "//components/ukm:test_support",
      "//content/app/resources",
      "//content/test:test_support",
      "//crypto:platform",
      "//crypto:test_support",
      "//device/fido:test_support",
      "//extensions/buildflags",
      "//google_apis:test_support",
      "//mojo/core/embedder",
      "//net",
      "//net:net_resources",
      "//net:test_support",
      "//services/metrics/public/cpp:ukm_builders",
      "//skia",
      "//testing/gmock",
      "//testing/gtest",
      "//third_party/hunspell",
      "//third_party/icu",
      "//third_party/libpng",
      "//third_party/zlib",
      "//ui/base:base_interactive_ui_tests",
      "//ui/base:test_support",
      "//ui/base/clipboard:clipboard_test_support",
      "//ui/events:events_interactive_ui_tests",
      "//ui/resources:ui_test_pak",
      "//ui/web_dialogs:test_support",
    ]

    if (include_js_tests) {
      deps += [ "//chrome/test/data/webui:interactive_ui_tests_js_webui" ]
    }

    # Runtime dependencies
    data_deps = [
      "//ppapi:ppapi_tests",
      "//third_party/mesa_headers",
    ]

    if (use_aura) {
      sources += [ "../browser/ui/views/drag_and_drop_interactive_uitest.cc" ]
      deps += [ "//ui/aura:aura_interactive_ui_tests" ]
    } else {
      sources -= [
        "base/interactive_test_utils_aura.cc",
        "base/interactive_test_utils_aura.h",
      ]
    }

    if (toolkit_views) {
      sources += [
        "../browser/ui/views/bookmarks/bookmark_bar_view_test.cc",
        "../browser/ui/views/bookmarks/bookmark_bar_view_test_helper.h",
        "../browser/ui/views/certificate_selector_browsertest.cc",
        "../browser/ui/views/constrained_window_views_browsertest.cc",
        "../browser/ui/views/exclusive_access_bubble_views_interactive_uitest.cc",
        "../browser/ui/views/extensions/extension_dialog_interactive_uitest.cc",
        "../browser/ui/views/find_bar_views_interactive_uitest.cc",
        "../browser/ui/views/frame/browser_view_focus_uitest.cc",
        "../browser/ui/views/frame/browser_view_interactive_uitest.cc",
        "../browser/ui/views/frame/browser_window_property_manager_browsertest_win.cc",
        "../browser/ui/views/fullscreen_control/fullscreen_control_view_interactive_uitest.cc",
        "../browser/ui/views/keyboard_access_browsertest.cc",
        "../browser/ui/views/location_bar/location_icon_view_interactive_uitest.cc",
        "../browser/ui/views/location_bar/selected_keyword_view_interactive_uitest.cc",
        "../browser/ui/views/location_bar/star_view_interactive_uitest.cc",
        "../browser/ui/views/menu_controller_interactive_uitest.cc",
        "../browser/ui/views/menu_interactive_uitest.cc",
        "../browser/ui/views/menu_item_view_interactive_uitest.cc",
        "../browser/ui/views/menu_model_adapter_test.cc",
        "../browser/ui/views/menu_test_base.cc",
        "../browser/ui/views/menu_test_base.h",
        "../browser/ui/views/menu_view_drag_and_drop_test.cc",
        "../browser/ui/views/omnibox/omnibox_view_views_browsertest.cc",
        "../browser/ui/views/passwords/manage_passwords_icon_view_interactive_uitest.cc",
        "../browser/ui/views/passwords/password_bubble_interactive_uitest.cc",
        "../browser/ui/views/sad_tab_view_interactive_uitest.cc",
        "../browser/ui/views/status_icons/status_tray_state_changer_interactive_uitest_win.cc",
        "../browser/ui/views/tabs/tab_drag_controller_interactive_uitest.cc",
        "../browser/ui/views/tabs/tab_drag_controller_interactive_uitest.h",
        "../browser/ui/views/tabs/tab_hover_card_bubble_view_interactive_uitest.cc",
        "../browser/ui/views/test/view_event_test_base.cc",
        "../browser/ui/views/test/view_event_test_base.h",
        "../browser/ui/views/test/view_event_test_platform_part.h",
        "../browser/ui/views/test/view_event_test_platform_part_chromeos.cc",
        "../browser/ui/views/test/view_event_test_platform_part_default.cc",
        "../browser/ui/views/toolbar/toolbar_action_view_interactive_uitest.cc",
        "../browser/ui/views/toolbar/toolbar_button_interactive_uitest.cc",
        "../browser/ui/views/toolbar/toolbar_view_interactive_uitest.cc",
        "../browser/ui/views/translate/translate_bubble_test_utils_views.cc",
      ]
      deps += [
        "//ui/views",
        "//ui/views:test_support",
        "//ui/views:views_interactive_ui_tests",
        "//ui/views/controls/webview:test_support",
      ]
      if (is_linux && !is_chromeos) {
        # Desktop linux.
        sources -= [
          # TODO(port): This times out. Attempts have been made to fix the
          # individual failures, but each time I disable a test from these
          # suites, it seems like one or another starts timing out too.
          "../browser/ui/views/keyboard_access_browsertest.cc",
        ]
        if (!use_ozone) {
          sources += [
            "../browser/ui/libgtkui/select_file_dialog_interactive_uitest.cc",
          ]
          deps += [ "//build/config/linux/gtk" ]
        }
      }
      if (!is_chromeos) {
        sources += [ "../browser/ui/views/global_media_controls/media_dialog_view_interactive_browsertest.cc" ]
      }
      if (use_aura || is_mac) {
        deps += [ "//ui/touch_selection" ]
      }
      if (is_mac) {
        deps += [ "//content/test:browsertest_support" ]
      } else {
        sources += [
          "../browser/ui/views/ssl_client_certificate_selector_browsertest.cc",
        ]
      }
      if (is_win && use_aura) {
        sources += [
          "../browser/ui/views/tooltip/tooltip_aura_interactive_uitest_win.cc",
        ]
      }
    }

    if (is_chromeos) {
      deps += [
        "//chrome/browser/media/router:test_support",
        "//chromeos/dbus",
      ]
      sources -= [
        "../browser/ui/signin_view_controller_interactive_uitest.cc",

        # Use only the _chromeos version on Ash / Chrome OS.
        "../browser/ui/views/test/view_event_test_platform_part_default.cc",
      ]
      sources += [
        "../browser/ui/app_list/app_list_client_interactive_uitest.cc",
        "../browser/ui/ash/drag_to_overview_interactive_uitest.cc",
        "../browser/ui/ash/homescreen_interactive_uitest.cc",
        "../browser/ui/ash/launcher_animations_interactive_uitest.cc",
        "../browser/ui/ash/launcher_drag_interactive_uitest.cc",
        "../browser/ui/ash/launcher_page_switches_interactive_uitest.cc",
        "../browser/ui/ash/overview_animations_interactive_uitest.cc",
        "../browser/ui/ash/overview_scroll_interactive_uitest.cc",
        "../browser/ui/ash/overview_window_drag_interactive_uitest.cc",
        "../browser/ui/ash/screen_rotation_interactive_uitest.cc",
        "../browser/ui/ash/split_view_interactive_uitest.cc",
        "../browser/ui/ash/tablet_mode_transition_interactive_uitest.cc",
        "../browser/ui/ash/window_resize_interactive_uitest.cc",
        "../browser/ui/views/tabs/tab_hover_interactive_uitest.cc",
        "base/perf/drag_event_generator.cc",
        "base/perf/drag_event_generator.h",
      ]
    } else {  # ! is_chromeos
      # Non-ChromeOS notifications tests.
      sources += [
        "../browser/notifications/notification_interactive_uitest.cc",
        "../browser/notifications/notification_interactive_uitest_mac.mm",
        "../browser/notifications/notification_interactive_uitest_support.cc",
        "../browser/notifications/notification_interactive_uitest_support.h",
        "../browser/notifications/notification_ui_manager_browsertest.cc",
      ]
    }

    if (is_win) {
      sources += [
        "../browser/downgrade/user_data_downgrade_browsertest.cc",
        "../browser/notifications/notification_platform_bridge_win_interactive_uitest.cc",
        "../browser/notifications/win/fake_itoastnotifier.cc",
        "../browser/notifications/win/fake_itoastnotifier.h",
        "../browser/ui/views/accessibility/uia_accessibility_event_waiter.cc",
        "../browser/ui/views/accessibility/uia_accessibility_event_waiter.h",
        "../browser/ui/views/touch_events_interactive_uitest_win.cc",
      ]
      deps += [
        "//chrome:other_version",
        "//chrome/app:chrome_dll_resources",
        "//chrome/install_static:install_static_util",
        "//chrome/installer/util:strings",
        "//third_party/isimpledom",
        "//third_party/webrtc_overrides:webrtc_component",
        "//third_party/wtl",
        "//ui/resources",
      ]

      configs -= [ "//build/config/win:default_incremental_linking" ]
      configs +=
          [ "//build/config/win:default_large_module_incremental_linking" ]

      libs = [
        "oleacc.lib",
        "runtimeobject.lib",
      ]

      configs += [ "//build/config/win:delayloads" ]
    }

    if (is_mac) {
      sources += [ "../browser/ui/find_bar/find_bar_platform_helper_mac_interactive_uitest.mm" ]

      sources -= [
        # TODO(crbug.com/1026820): Re-enable this test when history backend failures are addressed.
        "../browser/ui/omnibox/omnibox_view_browsertest.cc",
      ]

      data_deps += [
        "//chrome",
        "//chrome:chrome_framework",
      ]

      # The browser window can be views or Cocoa on Mac, but this is chosen at
      # runtime. This block captures tests that only run with a Cocoa browser.
      sources += [
        # Note permission_bubble_cocoa_interactive_uitest tests both Cocoa and
        # toolkit-views secondary UI. It should not be deleted with the Cocoa
        # bubble (but it can be deleted with the Cocoa browser window).
        "../browser/ui/cocoa/permission_bubble/permission_bubble_cocoa_interactive_uitest.mm",
      ]
    }

    if (use_x11) {
      configs += [ "//build/config/linux:xtst" ]
    }

    if (enable_extensions) {
      # TODO(rockot) bug 505926: The chrome_extensions_interactive_uitests
      # target should be deleted and this line removed. See the
      # chrome_extensions_interactive_uitests target for more.
      deps += [ "//extensions:chrome_extensions_interactive_uitests" ]

      if (include_js_tests) {
        sources += [
          "../browser/ui/webui/extensions/extension_settings_browsertest.cc",
          "../browser/ui/webui/extensions/extension_settings_browsertest.h",
          "../browser/ui/webui/management_a11y_browsertest.cc",
          "../browser/ui/webui/management_a11y_browsertest.h",
        ]
      }
    }

    if (!enable_native_notifications) {
      sources += [ "../browser/notifications/notification_ui_manager_interactive_uitest.cc" ]
    }

    if (is_android) {
      sources -= [
        # Android does not use the message center-based Notification system.
        "../browser/notifications/notification_ui_manager_browsertest.cc",

        # TODO(peter): Enable the Notification browser tests.
        "../browser/notifications/notification_interactive_uitest.cc",
        "../browser/notifications/platform_notification_service_interactive_uitest.cc",
      ]
    } else {
      sources += [ "../browser/metrics/desktop_session_duration/chrome_visibility_observer_interactive_uitest.cc" ]
    }

    if (use_atk && toolkit_views) {
      sources += [ "../browser/ui/views/accessibility/browser_accessibility_uitest_auralinux.cc" ]
      configs += [ "//build/config/linux/atk" ]
    }

    if (is_linux && !is_chromeos) {
      deps += [ "//ui/base/ime/linux" ]
    }

    if (enable_webui_tab_strip) {
      sources +=
          [ "../browser/ui/views/frame/webui_tab_strip_interactive_uitest.cc" ]
    }
  }
}

test("chrome_app_unittests") {
  sources = [
    "../app/android/chrome_main_delegate_android.cc",
    "../app/android/chrome_main_delegate_android.h",
    "../app/android/chrome_main_delegate_android_unittest.cc",
    "../app/chrome_main_delegate.cc",
    "../app/chrome_main_delegate.h",
    "../app/chrome_watcher_client_unittest_win.cc",
    "../app/chrome_watcher_client_win.cc",
    "../app/chrome_watcher_command_line_win.cc",
    "../app/chrome_watcher_command_line_win_unittest.cc",
    "../app/resources/resources_unittest.cc",
  ]
  deps = [
    ":test_support",
    "//base/test:run_all_unittests",
    "//base/test:test_support",
    "//chrome/browser",
    "//chrome/child",
    "//chrome/common/profiler",
    "//chrome/gpu",
    "//components/crash/core/common",
    "//components/flags_ui:switches",
    "//components/gwp_asan/buildflags",
    "//components/safe_browsing:buildflags",
    "//components/tracing",
  ]
  if (!is_fuchsia) {
    # TODO(crbug.com/753619): Enable crash reporting on Fuchsia.
    deps += [ "//third_party/breakpad:client" ]
  }
  if (enable_gwp_asan) {
    deps += [ "//components/gwp_asan/client" ]
  }
}

if (!is_android) {
  # Everything needed to build/copy to run the performance_browser_tests isolate.
  # See: //testing/buildbot/gn_isolate_map.pyl
  group("performance_browser_tests") {
    testonly = true
    data_deps = [
      ":browser_tests",
      "//testing:run_perf_test",
    ]
  }
}

if (!is_android && !is_fuchsia) {
  static_library("sync_integration_test_support") {
    testonly = true
    sources = [
      "../browser/sync/test/integration/apps_helper.cc",
      "../browser/sync/test/integration/apps_helper.h",
      "../browser/sync/test/integration/autofill_helper.cc",
      "../browser/sync/test/integration/autofill_helper.h",
      "../browser/sync/test/integration/await_match_status_change_checker.cc",
      "../browser/sync/test/integration/await_match_status_change_checker.h",
      "../browser/sync/test/integration/bookmarks_helper.cc",
      "../browser/sync/test/integration/bookmarks_helper.h",
      "../browser/sync/test/integration/configuration_refresher.cc",
      "../browser/sync/test/integration/configuration_refresher.h",
      "../browser/sync/test/integration/dictionary_helper.cc",
      "../browser/sync/test/integration/dictionary_helper.h",
      "../browser/sync/test/integration/dictionary_load_observer.cc",
      "../browser/sync/test/integration/dictionary_load_observer.h",
      "../browser/sync/test/integration/encryption_helper.cc",
      "../browser/sync/test/integration/encryption_helper.h",
      "../browser/sync/test/integration/extension_settings_helper.cc",
      "../browser/sync/test/integration/extension_settings_helper.h",
      "../browser/sync/test/integration/extensions_helper.cc",
      "../browser/sync/test/integration/extensions_helper.h",
      "../browser/sync/test/integration/fake_server_invalidation_sender.cc",
      "../browser/sync/test/integration/fake_server_invalidation_sender.h",
      "../browser/sync/test/integration/fake_server_match_status_checker.cc",
      "../browser/sync/test/integration/fake_server_match_status_checker.h",
      "../browser/sync/test/integration/feature_toggler.cc",
      "../browser/sync/test/integration/feature_toggler.h",
      "../browser/sync/test/integration/migration_waiter.cc",
      "../browser/sync/test/integration/migration_waiter.h",
      "../browser/sync/test/integration/migration_watcher.cc",
      "../browser/sync/test/integration/migration_watcher.h",
      "../browser/sync/test/integration/multi_client_status_change_checker.cc",
      "../browser/sync/test/integration/multi_client_status_change_checker.h",
      "../browser/sync/test/integration/passwords_helper.cc",
      "../browser/sync/test/integration/passwords_helper.h",
      "../browser/sync/test/integration/preferences_helper.cc",
      "../browser/sync/test/integration/preferences_helper.h",
      "../browser/sync/test/integration/profile_sync_service_harness.cc",
      "../browser/sync/test/integration/profile_sync_service_harness.h",
      "../browser/sync/test/integration/quiesce_status_change_checker.cc",
      "../browser/sync/test/integration/quiesce_status_change_checker.h",
      "../browser/sync/test/integration/retry_verifier.cc",
      "../browser/sync/test/integration/retry_verifier.h",
      "../browser/sync/test/integration/search_engines_helper.cc",
      "../browser/sync/test/integration/search_engines_helper.h",
      "../browser/sync/test/integration/secondary_account_helper.cc",
      "../browser/sync/test/integration/secondary_account_helper.h",
      "../browser/sync/test/integration/send_tab_to_self_helper.cc",
      "../browser/sync/test/integration/send_tab_to_self_helper.h",
      "../browser/sync/test/integration/session_hierarchy_match_checker.cc",
      "../browser/sync/test/integration/session_hierarchy_match_checker.h",
      "../browser/sync/test/integration/sessions_helper.cc",
      "../browser/sync/test/integration/sessions_helper.h",
      "../browser/sync/test/integration/single_client_status_change_checker.cc",
      "../browser/sync/test/integration/single_client_status_change_checker.h",
      "../browser/sync/test/integration/status_change_checker.cc",
      "../browser/sync/test/integration/status_change_checker.h",
      "../browser/sync/test/integration/sync_app_helper.cc",
      "../browser/sync/test/integration/sync_app_helper.h",
      "../browser/sync/test/integration/sync_datatype_helper.cc",
      "../browser/sync/test/integration/sync_datatype_helper.h",
      "../browser/sync/test/integration/sync_extension_helper.cc",
      "../browser/sync/test/integration/sync_extension_helper.h",
      "../browser/sync/test/integration/sync_extension_installer.cc",
      "../browser/sync/test/integration/sync_extension_installer.h",
      "../browser/sync/test/integration/sync_integration_test_util.cc",
      "../browser/sync/test/integration/sync_integration_test_util.h",
      "../browser/sync/test/integration/sync_test.cc",
      "../browser/sync/test/integration/sync_test.h",
      "../browser/sync/test/integration/themes_helper.cc",
      "../browser/sync/test/integration/themes_helper.h",
      "../browser/sync/test/integration/typed_urls_helper.cc",
      "../browser/sync/test/integration/typed_urls_helper.h",
      "../browser/sync/test/integration/updated_progress_marker_checker.cc",
      "../browser/sync/test/integration/updated_progress_marker_checker.h",
      "../browser/sync/test/integration/user_events_helper.cc",
      "../browser/sync/test/integration/user_events_helper.h",
      "../browser/sync/test/integration/wallet_helper.cc",
      "../browser/sync/test/integration/wallet_helper.h",
    ]
    public_deps = [
      "//chrome/browser",
    ]
    deps = [
      ":test_support",
      "//base",
      "//components/invalidation/impl",
      "//components/invalidation/impl:test_support",
      "//components/signin/public/identity_manager:test_support",
      "//components/sync",
      "//components/sync:test_support_model",
      "//components/sync/test/fake_server",
      "//content/test:test_support",
      "//net",
      "//skia",
    ]

    if (is_mac) {
      sources -= [
        "../browser/sync/test/integration/dictionary_helper.cc",
        "../browser/sync/test/integration/dictionary_helper.h",
        "../browser/sync/test/integration/dictionary_load_observer.cc",
        "../browser/sync/test/integration/dictionary_load_observer.h",
      ]
    }
    if (is_chromeos) {
      sources += [
        "../browser/sync/test/integration/os_sync_test.cc",
        "../browser/sync/test/integration/os_sync_test.h",
        "../browser/sync/test/integration/printers_helper.cc",
        "../browser/sync/test/integration/printers_helper.h",
        "../browser/sync/test/integration/sync_app_list_helper.cc",
        "../browser/sync/test/integration/sync_app_list_helper.h",
        "../browser/sync/test/integration/sync_arc_package_helper.cc",
        "../browser/sync/test/integration/sync_arc_package_helper.h",
        "../browser/ui/app_list/test/fake_app_list_model_updater.cc",
        "../browser/ui/app_list/test/fake_app_list_model_updater.h",
      ]
      deps += [
        "//ash/app_list:test_support",
        "//components/arc:arc_test_support",
        "//components/user_manager:test_support",
      ]
    }
  }

  test("sync_integration_tests") {
    sources = [
      "../browser/sync/test/integration/enable_disable_test.cc",
      "../browser/sync/test/integration/local_sync_test.cc",
      "../browser/sync/test/integration/migration_test.cc",
      "../browser/sync/test/integration/single_client_apps_sync_test.cc",
      "../browser/sync/test/integration/single_client_autofill_profile_sync_test.cc",
      "../browser/sync/test/integration/single_client_bookmarks_sync_test.cc",
      "../browser/sync/test/integration/single_client_custom_passphrase_sync_test.cc",
      "../browser/sync/test/integration/single_client_device_info_sync_test.cc",
      "../browser/sync/test/integration/single_client_dictionary_sync_test.cc",
      "../browser/sync/test/integration/single_client_directory_sync_test.cc",
      "../browser/sync/test/integration/single_client_extensions_sync_test.cc",
      "../browser/sync/test/integration/single_client_history_delete_directives_sync_test.cc",
      "../browser/sync/test/integration/single_client_nigori_sync_test.cc",
      "../browser/sync/test/integration/single_client_passwords_sync_test.cc",
      "../browser/sync/test/integration/single_client_polling_sync_test.cc",
      "../browser/sync/test/integration/single_client_preferences_sync_test.cc",
      "../browser/sync/test/integration/single_client_search_engines_sync_test.cc",
      "../browser/sync/test/integration/single_client_secondary_account_sync_test.cc",
      "../browser/sync/test/integration/single_client_send_tab_to_self_sync_test.cc",
      "../browser/sync/test/integration/single_client_sessions_sync_test.cc",
      "../browser/sync/test/integration/single_client_standalone_transport_sync_test.cc",
      "../browser/sync/test/integration/single_client_themes_sync_test.cc",
      "../browser/sync/test/integration/single_client_typed_urls_sync_test.cc",
      "../browser/sync/test/integration/single_client_user_consents_sync_test.cc",
      "../browser/sync/test/integration/single_client_user_events_sync_test.cc",
      "../browser/sync/test/integration/single_client_wallet_sync_test.cc",
      "../browser/sync/test/integration/sync_auth_test.cc",
      "../browser/sync/test/integration/sync_errors_test.cc",
      "../browser/sync/test/integration/sync_exponential_backoff_test.cc",
      "../browser/sync/test/integration/two_client_autocomplete_sync_test.cc",
      "../browser/sync/test/integration/two_client_autofill_sync_test.cc",
      "../browser/sync/test/integration/two_client_bookmarks_sync_test.cc",
      "../browser/sync/test/integration/two_client_custom_passphrase_sync_test.cc",
      "../browser/sync/test/integration/two_client_dictionary_sync_test.cc",
      "../browser/sync/test/integration/two_client_extension_apps_sync_test.cc",
      "../browser/sync/test/integration/two_client_extension_settings_and_app_settings_sync_test.cc",
      "../browser/sync/test/integration/two_client_extensions_sync_test.cc",
      "../browser/sync/test/integration/two_client_passwords_sync_test.cc",
      "../browser/sync/test/integration/two_client_polling_sync_test.cc",
      "../browser/sync/test/integration/two_client_preferences_sync_test.cc",
      "../browser/sync/test/integration/two_client_search_engines_sync_test.cc",
      "../browser/sync/test/integration/two_client_send_tab_to_self_sync_test.cc",
      "../browser/sync/test/integration/two_client_sessions_sync_test.cc",
      "../browser/sync/test/integration/two_client_themes_sync_test.cc",
      "../browser/sync/test/integration/two_client_typed_urls_sync_test.cc",
      "../browser/sync/test/integration/two_client_user_events_sync_test.cc",
      "../browser/sync/test/integration/two_client_wallet_sync_test.cc",
      "../browser/sync/test/integration/two_client_web_apps_sync_test.cc",
    ]

    data = [
      "//chrome/test/data/sync/",
      "//net/tools/testserver/",
      "//third_party/pywebsocket/src/mod_pywebsocket/",
      "//third_party/tlslite/",
      "//testing/xvfb.py",
    ]

    if (is_linux || is_win) {
      data += [
        "$root_out_dir/chrome_100_percent.pak",
        "$root_out_dir/chrome_200_percent.pak",
        "$root_out_dir/locales/en-US.pak",
        "$root_out_dir/resources.pak",
      ]
    }

    # TODO(phajdan.jr): Only temporary, to make transition easier.
    defines = [ "HAS_OUT_OF_PROC_TEST_RUNNER" ]

    deps = [
      ":browser_tests_runner",
      ":sync_integration_test_support",
      ":test_support",
      ":test_support_ui",
      "//chrome:packed_resources",
      "//chrome:resources",
      "//chrome:strings",
      "//chrome/app:chrome_dll_resources",
      "//chrome/app:command_ids",
      "//chrome/common",
      "//chrome/renderer",
      "//components/sync",
      "//crypto:platform",
      "//testing/gmock",
      "//testing/gtest",
      "//third_party/blink/public:blink",
      "//third_party/icu",
      "//third_party/leveldatabase",
    ]

    data_deps = [
      "//third_party/mesa_headers",
      "//testing/buildbot/filters:e2e_sync_integration_tests_filters",
    ]

    if (is_mac) {
      # Dictionary sync is disabled on Mac.
      sources -= [
        "../browser/sync/test/integration/single_client_dictionary_sync_test.cc",
        "../browser/sync/test/integration/two_client_dictionary_sync_test.cc",
      ]

      data_deps += [
        "//chrome",
        "//chrome:chrome_framework",
      ]
    }
    if (is_win) {
      deps += [
        "//chrome:other_version",
        "//third_party/wtl",
        "//ui/resources",
      ]

      configs -= [ "//build/config/win:default_incremental_linking" ]
      configs +=
          [ "//build/config/win:default_large_module_incremental_linking" ]
    }
    if (is_chromeos) {
      sources += [
        "../browser/sync/test/integration/single_client_app_list_sync_test.cc",
        "../browser/sync/test/integration/single_client_arc_package_sync_test.cc",
        "../browser/sync/test/integration/single_client_os_preferences_sync_test.cc",
        "../browser/sync/test/integration/single_client_printers_sync_test.cc",
        "../browser/sync/test/integration/two_client_app_list_sync_test.cc",
        "../browser/sync/test/integration/two_client_arc_package_sync_test.cc",
        "../browser/sync/test/integration/two_client_os_preferences_sync_test.cc",
        "../browser/sync/test/integration/two_client_printers_sync_test.cc",
      ]
    }

    if (toolkit_views) {
      deps += [ "//ui/views" ]
    }
    if (enable_basic_printing) {
      deps += [ "//printing" ]
    }
  }

  test("sync_performance_tests") {
    sources = [
      "../browser/sync/test/integration/performance/autofill_sync_perf_test.cc",
      "../browser/sync/test/integration/performance/bookmarks_sync_perf_test.cc",
      "../browser/sync/test/integration/performance/dictionary_sync_perf_test.cc",
      "../browser/sync/test/integration/performance/extensions_sync_perf_test.cc",
      "../browser/sync/test/integration/performance/passwords_sync_perf_test.cc",
      "../browser/sync/test/integration/performance/sessions_sync_perf_test.cc",
      "../browser/sync/test/integration/performance/sync_timing_helper.cc",
      "../browser/sync/test/integration/performance/sync_timing_helper.h",
      "../browser/sync/test/integration/performance/typed_urls_sync_perf_test.cc",
      "base/browser_perf_tests_main.cc",
    ]

    defines = [ "HAS_OUT_OF_PROC_TEST_RUNNER" ]

    deps = [
      ":sync_integration_test_support",
      ":test_support_ui",
      "//chrome/app:chrome_dll_resources",
      "//chrome/app:command_ids",
      "//components/sync",
      "//crypto:platform",
      "//testing/gmock",
      "//testing/gtest",
    ]

    if (is_mac) {
      # Dictionary sync is disabled on Mac.
      sources -= [ "../browser/sync/test/integration/performance/dictionary_sync_perf_test.cc" ]

      # The sync_performance_tests do not run on mac without this flag.
      # Search for comments about "xcode_settings" elsewhere in this file.
      ldflags = [ "-Wl,-ObjC" ]
    }
    if (is_win) {
      deps += [
        "//chrome:other_version",
        "//chrome/installer/util:strings",
        "//third_party/wtl",
        "//ui/resources",
      ]
      configs -= [ "//build/config/win:default_incremental_linking" ]
      configs +=
          [ "//build/config/win:default_large_module_incremental_linking" ]
    }

    if (toolkit_views) {
      deps += [ "//ui/views" ]
    }

    # This target should not require the Chrome executable to run.
    assert_no_deps = [ "//chrome" ]
  }

  # Executable to measure time to load libraries.
  test("load_library_perf_tests") {
    sources = [
      "../browser/load_library_perf_test.cc",
    ]

    # This test deliberately does not depend in chrome's test support targets.
    # This is a small test and Chrome's test support targets bring in the
    # world, causing link time to explode. Please don't add more dependencies
    # here without understanding how it affects link time (and factor them
    # differently if possible).
    deps = [
      "//base/test:test_support_perf",
      "//media:media_buildflags",
      "//testing/gtest",
      "//testing/perf",
      "//third_party/widevine/cdm:buildflags",
    ]

    data_deps = [
      "//testing:run_perf_test",
    ]

    if (enable_library_cdms) {
      deps += [ "//media/cdm:cdm_paths" ]
      data_deps += [
        "//media/cdm/library_cdm/clear_key_cdm",
        "//third_party/widevine/cdm",
      ]
    }

    # This target should not require the Chrome executable to run.
    assert_no_deps = [ "//chrome" ]
  }

  test("ntp_render_browsertests") {
    sources = [
      "../browser/ui/search/local_ntp_render_browsertest.cc",
    ]

    configs += [ "//build/config:precompiled_headers" ]

    defines = [ "HAS_OUT_OF_PROC_TEST_RUNNER" ]

    deps = [
      ":browser_tests_runner",
      ":test_support",
      ":test_support_ui",
      "//chrome/browser",
    ]
  }

  # Tests autofill on captured websites
  test("captured_sites_interactive_tests") {
    sources = [
      "../browser/autofill/autofill_captured_sites_interactive_uitest.cc",
      "../browser/autofill/autofill_uitest.cc",
      "../browser/autofill/autofill_uitest.h",
      "../browser/autofill/captured_sites_test_utils.cc",
      "../browser/autofill/captured_sites_test_utils.h",
      "../browser/password_manager/password_manager_captured_sites_interactive_uitest.cc",
      "../browser/password_manager/password_manager_test_base.cc",
      "../browser/password_manager/password_manager_test_base.h",
      "base/interactive_test_utils.cc",
      "base/interactive_test_utils.h",
      "base/interactive_test_utils_mac.mm",
      "base/interactive_test_utils_views.cc",
      "base/interactive_test_utils_win.cc",
      "base/interactive_ui_tests_main.cc",
      "base/window_contents_as_string_win.cc",
      "base/window_contents_as_string_win.h",
    ]

    if (use_aura) {
      sources += [
        "base/interactive_test_utils_aura.cc",
        "base/interactive_test_utils_aura.h",
      ]
    }

    if (is_win) {
      sources += [
        "base/always_on_top_window_killer_win.cc",
        "base/always_on_top_window_killer_win.h",
        "base/save_desktop_snapshot_win.cc",
        "base/save_desktop_snapshot_win.h",
      ]
    }

    configs += [ "//build/config:precompiled_headers" ]

    data = [
      "//chrome/test/data/autofill/captured_sites/",
      "//chrome/test/data/password/captured_sites/",
      "//chrome/test/data/web_page_replay_go_helper_scripts/automation_helper.js",
      "//components/test/data/autofill/web_page_replay_support_files/",
      "//third_party/catapult/telemetry/telemetry/bin/",
      "//third_party/catapult/web_page_replay_go/deterministic.js",
    ]

    if (is_linux || is_win) {
      data += [
        "$root_out_dir/chrome_100_percent.pak",
        "$root_out_dir/chrome_200_percent.pak",
        "$root_out_dir/locales/en-US.pak",
        "$root_out_dir/resources.pak",
      ]
    }

    defines = [ "HAS_OUT_OF_PROC_TEST_RUNNER" ]

    ldflags = []

    deps = [
      ":test_support",
      ":test_support_ui",
      "//chrome:packed_resources",
      "//chrome:resources",
      "//chrome:strings",
      "//chrome/browser",
      "//chrome/browser/devtools",
      "//chrome/renderer",
      "//components/resources",
      "//components/sync",
      "//components/sync:test_support_model",
      "//content/app/resources",
      "//content/test:test_support",
      "//crypto:platform",
      "//crypto:test_support",
      "//google_apis:test_support",
      "//net",
      "//net:net_resources",
      "//net:test_support",
      "//skia",
      "//testing/gmock",
      "//testing/gtest",

      # TODO(uwyiming@chromium.org) create a gn target for Web Page Replay Go (WPR Go) and only WPR Go.
      # So that test targets requiring WPR Go does not pull down the whole telemetry tool chain.
      "//third_party/catapult:telemetry_chrome_test_support",
      "//third_party/hunspell",
      "//third_party/icu",
      "//third_party/libpng",
      "//third_party/zlib",
      "//ui/base:test_support",
      "//ui/resources:ui_test_pak",
      "//ui/web_dialogs:test_support",
    ]

    if (enable_extensions) {
      deps += [ "//google_apis/drive:test_support" ]
    }

    if (is_win) {
      deps += [
        "//chrome:other_version",
        "//chrome/installer/util:strings",
        "//third_party/webrtc_overrides:webrtc_component",
        "//third_party/wtl",
        "//ui/resources",
      ]

      configs -= [ "//build/config/win:default_incremental_linking" ]
      configs +=
          [ "//build/config/win:default_large_module_incremental_linking" ]
    }
  }

  group("telemetry_unittests") {
    testonly = true
    deps = [
      "//tools/perf/chrome_telemetry_build:telemetry_chrome_test",
    ]

    data = [
      "//third_party/catapult/telemetry/telemetry/internal/bin/",
      "//tools/perf/run_telemetry_tests",

      # For isolate contract.
      "//testing/scripts/common.py",
      "//testing/xvfb.py",
      "//testing/scripts/run_telemetry_as_googletest.py",
    ]
  }

  group("telemetry_gpu_unittests_run") {
    testonly = true
    deps = [
      ":telemetry_gpu_unittests",
    ]
  }

  group("telemetry_gpu_unittests") {
    testonly = true
    deps = [
      "//third_party/catapult:telemetry_chrome_test_support",
    ]
    data = [
      # TODO(kbr): refactor the telemetry dependencies more cleanly.
      "//content/test/gpu/",
      "//content/test/data/gpu/",

      # For GpuProcess.video
      "//content/test/data/media/bear.ogv",

      # For webgl_conformance_expectations_unittest
      "//third_party/webgl/src/sdk/tests/",

      # For resolve the imports in content/test/gpu/run_gpu_test.py
      "//tools/perf/core/",
      "//tools/perf/chrome_telemetry_build/",

      # From telemetry_gpu_unittests.isolate
      "//third_party/pylint/",
      "//third_party/logilab/",
      "//testing/scripts/common.py",
      "//testing/xvfb.py",
      "//testing/scripts/run_telemetry_as_googletest.py",
    ]
  }
}

if (is_win) {
  fuzzer_test("safe_browsing_binary_feature_extractor_fuzzer") {
    sources = [
      "../common/safe_browsing/binary_feature_extractor.cc",
      "../common/safe_browsing/binary_feature_extractor_fuzzer.cc",
      "../common/safe_browsing/binary_feature_extractor_win.cc",
      "../common/safe_browsing/pe_image_reader_win.cc",
    ]
    deps = [
      "//base",
      "//components/safe_browsing:csd_proto",
      "//crypto",
    ]
    libs = [ "wintrust.lib" ]

    # Directory contains useful and non-useful files. Don't worry about
    # non-useful since they are eliminated during pruning.
    seed_corpus = "data/safe_browsing/download_protection/"
  }
}

if (is_chromeos) {
  fuzzer_test("tokenized_string_fuzzer") {
    sources = [
      "../common/string_matching/tokenized_string_fuzzer.cc",
    ]
    deps = [
      "//ash/public/cpp",
      "//base",
    ]
  }
}

if (is_win) {
  test("pixel_browser_tests") {
    sources = [
      "pixel/demo/skia_gold_demo_pixeltest.cc",
    ]
    configs += [ "//build/config:precompiled_headers" ]
    defines = [ "HAS_OUT_OF_PROC_TEST_RUNNER" ]
    deps = [
      ":browser_tests_runner",
      ":test_support",
    ]
    if (is_win) {
      data = [
        "//tools/skia_goldctl/goldctl.exe",
      ]
    } else {
      data = [
        "//tools/skia_goldctl/goldctl",
      ]
    }
    if (!is_mac) {
      data += [
        "$root_out_dir/locales/",
        "$root_out_dir/chrome_100_percent.pak",
        "$root_out_dir/chrome_200_percent.pak",
        "$root_out_dir/resources.pak",
      ]
    }
  }
}

# Test binary for the ChromeOS usage time limit processor tests.
if (is_chromeos) {
  test("usage_time_limit_unittests") {
    testonly = true
    sources = [
      "../browser/chromeos/child_accounts/time_limit_consistency_test/consistency_golden_converter.cc",
      "../browser/chromeos/child_accounts/time_limit_consistency_test/consistency_golden_converter.h",
      "../browser/chromeos/child_accounts/time_limit_consistency_test/consistency_golden_converter_unittest.cc",
      "../browser/chromeos/child_accounts/time_limit_consistency_test/consistency_golden_loader.cc",
      "../browser/chromeos/child_accounts/time_limit_consistency_test/consistency_golden_loader.h",
      "../browser/chromeos/child_accounts/time_limit_consistency_test/consistency_golden_loader_unittest.cc",
      "../browser/chromeos/child_accounts/time_limit_consistency_test/consistency_test.cc",
      "../browser/chromeos/child_accounts/time_limit_consistency_test/consistency_test_utils.cc",
      "../browser/chromeos/child_accounts/time_limit_consistency_test/consistency_test_utils.h",
      "../browser/chromeos/child_accounts/time_limit_consistency_test/proto_matcher.h",
      "../browser/chromeos/child_accounts/time_limit_consistency_test/run_all_unittests.cc",
      "../browser/chromeos/child_accounts/time_limit_override.cc",
      "../browser/chromeos/child_accounts/time_limit_override.h",
      "../browser/chromeos/child_accounts/time_limit_test_utils.cc",
      "../browser/chromeos/child_accounts/time_limit_test_utils.h",
      "../browser/chromeos/child_accounts/usage_time_limit_processor.cc",
      "../browser/chromeos/child_accounts/usage_time_limit_processor.h",
    ]
    deps = [
      ":consistency_golden_proto",
      "//base",
      "//base/test:test_support",
      "//chromeos/settings",
      "//testing/gmock",
      "//testing/gtest",
      "//third_party/icu",
      "//third_party/protobuf:protobuf_full",
    ]
    data = [
      "../browser/chromeos/child_accounts/time_limit_consistency_test/goldens/",
      "../browser/chromeos/child_accounts/time_limit_consistency_test/test_goldens/",
    ]
  }

  proto_library("consistency_golden_proto") {
    visibility = [ ":usage_time_limit_unittests" ]
    sources = [
      "../browser/chromeos/child_accounts/time_limit_consistency_test/goldens/consistency_golden.proto",
    ]
    generate_python = false
  }
}

if (is_mac || is_win || is_android) {
  group("rendering_representative_perf_tests") {
    testonly = true
    deps = [
      "//tools/perf/chrome_telemetry_build:telemetry_chrome_test",
    ]
    data = [
      "//build/android/pylib",
      "//chrome/test/data/perf",
      "//components/variations/service/generate_ui_string_overrider.py",
      "//testing/scripts",
      "//testing/test_env.py",
      "//testing/xvfb.py",
      "//third_party/catapult",
      "//tools",
    ]
  }
}

if (is_win) {
  test("delayloads_unittests") {
    output_name = "delayloads_unittests"
    sources = [
      "delayload/delayloads_unittest.cc",
    ]

    defines = []
    if (is_multi_dll_chrome) {
      defines = [ "CHROME_MULTIPLE_DLL_BROWSER" ]
    }

    include_dirs = [ "$target_gen_dir" ]
    deps = [
      "//base",
      "//base/test:test_support",
      "//chrome",
      "//chrome/install_static:install_static_util",
      "//chrome/install_static/test:test_support",
      "//testing/gtest",
    ]

    # It's not easily possible to have //chrome in data_deps without changing
    # the //chrome target to bundle up both initial/chrome.exe and chrome.exe.
    # As a workaround, explicitly include a data dep on just chrome.exe, and
    # add //chrome to deps above to make sure it's been built.
    data = [
      "$root_out_dir/chrome.exe",
    ]

    # Don't want the test-specific dependencies to affect load tests.
    # In particular, a few system DLLs cause user32 to be loaded, which is bad.
    # Add delayloads to ensure loader validations occur properly.
    configs += [
      "//build/config/win:delayloads",
      "//build/config/win:delayloads_not_for_child_dll",
    ]
  }
}

group("closure_compile") {
  testonly = true

  deps = [
    "data:closure_compile",
    # TODO(crbug/1000989): Add a dep for base/js2gtest.js.
  ]
}

# This is split out here instead of being part of //chrome/test:browser_tests
# because many of the Windows tests have specific hardware requirements, and
# it's cleaner to just have a separate target we can compile only on supported
# configurations instead of trying to conditionally skip tests.
if (!is_android) {
  group("xr_browser_tests") {
    testonly = true
    data_deps = [
      ":xr_browser_tests_binary",
      ":xr_browser_tests_runner",
    ]

    if (is_win) {
      # The .exe is necessary even though the target isn't an actual executable
      # since mb.py automatically appends .exe when looking for runtime deps
      # on Windows.
      write_runtime_deps = "$root_out_dir/$target_name.exe.runtime_deps"
    } else {
      write_runtime_deps = "$root_out_dir/$target_name.runtime_deps"
    }
  }

  test("xr_browser_tests_binary") {
    testonly = true
    deps = [
      ":xr_browser_tests_common",
    ]

    # Most tests require VR to be enabled.
    if (enable_vr) {
      deps += [ "//chrome/browser/vr:xr_browser_tests_vr_required" ]
    }
  }

  # This should only contain files that are useful if enable_vr = false. For
  # tests/infrastructure that require enable_vr = true, see
  # //chrome/browser/vr:xr_browser_tests_vr_required.
  source_set("xr_browser_tests_common") {
    testonly = true
    defines = [ "HAS_OUT_OF_PROC_TEST_RUNNER" ]

    # Infrastructure
    sources = [
      "//chrome/browser/vr/test/conditional_skipping.cc",
      "//chrome/browser/vr/test/conditional_skipping.h",
      "//chrome/browser/vr/test/webxr_browser_test.cc",
      "//chrome/browser/vr/test/webxr_browser_test.h",
      "//chrome/browser/vr/test/webxr_vr_browser_test.cc",
      "//chrome/browser/vr/test/webxr_vr_browser_test.h",
      "//chrome/browser/vr/test/xr_browser_test.cc",
      "//chrome/browser/vr/test/xr_browser_test.h",
    ]

    # Tests
    sources += [
      "//chrome/browser/vr/webxr_vr_spatial_tracking_test.cc",
      "//chrome/browser/vr/webxr_vr_transition_browser_test.cc",
    ]

    deps = [
      "//base",
      "//chrome:packed_resources",
      "//chrome/test:browser_tests_runner",
      "//device/base",
      "//services/service_manager/sandbox",
    ]

    public_deps = [
      "//chrome/test:test_support",
      "//chrome/test:test_support_ui",
    ]

    data = [
      "//chrome/test/data/xr/e2e_test_files/",
      "//third_party/blink/web_tests/resources/testharness.js",
    ]

    if (!is_mac) {
      data += [
        "$root_out_dir/locales/",
        "$root_out_dir/chrome_100_percent.pak",
        "$root_out_dir/chrome_200_percent.pak",
        "$root_out_dir/resources.pak",
      ]
    }
  }

  # TODO(https://crbug.com/816629): Migrate this to a generic wrapper script
  # once the functionality is available on all platforms.
  copy("xr_browser_tests_runner") {
    testonly = true
    sources = [
      "//chrome/browser/vr/test/run_xr_browser_tests.py",
    ]
    outputs = [
      "$root_out_dir/run_xr_browser_tests.py",
    ]
  }
}<|MERGE_RESOLUTION|>--- conflicted
+++ resolved
@@ -2756,13 +2756,8 @@
       "../browser/pdf/pdf_extension_test.cc",
       "../browser/pdf/pdf_extension_test_util.cc",
       "../browser/pdf/pdf_extension_test_util.h",
-<<<<<<< HEAD
-=======
       "../browser/renderer_context_menu/render_view_context_menu_browsertest_util.cc",
       "../browser/renderer_context_menu/render_view_context_menu_browsertest_util.h",
-      "../browser/extensions/updater/extension_cache_fake.cc",
-      "../browser/extensions/updater/extension_cache_fake.h",
->>>>>>> df89f36e
       "../browser/extensions/browsertest_util.cc",
       "../browser/extensions/browsertest_util.h",
     ]
