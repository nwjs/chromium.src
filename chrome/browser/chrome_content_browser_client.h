// Copyright (c) 2012 The Chromium Authors. All rights reserved.
// Use of this source code is governed by a BSD-style license that can be
// found in the LICENSE file.

#ifndef CHROME_BROWSER_CHROME_CONTENT_BROWSER_CLIENT_H_
#define CHROME_BROWSER_CHROME_CONTENT_BROWSER_CLIENT_H_

#include <stddef.h>

#include <memory>
#include <set>
#include <string>
#include <utility>
#include <vector>

#include "base/callback.h"
#include "base/containers/flat_map.h"
#include "base/macros.h"
#include "base/memory/ref_counted.h"
#include "base/memory/weak_ptr.h"
#include "build/build_config.h"
#include "chrome/browser/startup_data.h"
#include "content/public/browser/content_browser_client.h"
#include "content/public/browser/web_contents.h"
#include "content/public/common/previews_state.h"
#include "content/public/common/resource_type.h"
#include "extensions/buildflags/buildflags.h"
#include "media/media_buildflags.h"
#include "mojo/public/cpp/bindings/pending_receiver.h"
#include "mojo/public/cpp/bindings/pending_remote.h"
#include "ppapi/buildflags/buildflags.h"
#include "services/network/public/mojom/network_context.mojom-forward.h"
#include "services/service_manager/public/cpp/binder_registry.h"
#include "storage/browser/quota/quota_settings.h"

class ChromeContentBrowserClientParts;
class PrefRegistrySimple;

namespace base {
class CommandLine;
}

namespace blink {
namespace mojom {
class WindowFeatures;
class WebUsbService;
}
class URLLoaderThrottle;
}

namespace content {
class BrowserContext;
class QuotaPermissionContext;
}

namespace data_reduction_proxy {
class DataReductionProxyData;
class DataReductionProxyThrottleManager;
}  // namespace data_reduction_proxy

namespace previews {
class PreviewsDecider;
class PreviewsUserData;
}  // namespace previews

namespace safe_browsing {
class SafeBrowsingService;
class UrlCheckerDelegate;
}

namespace ui {
class NativeTheme;
}

namespace url {
class Origin;
}

namespace user_prefs {
class PrefRegistrySyncable;
}

namespace version_info {
enum class Channel;
}

class ChromeHidDelegate;
class ChromeSerialDelegate;

// Returns the user agent of Chrome.
std::string GetUserAgent();

blink::UserAgentMetadata GetUserAgentMetadata();

class ChromeContentBrowserClient : public content::ContentBrowserClient {
 public:
  explicit ChromeContentBrowserClient(StartupData* startup_data = nullptr);
  ~ChromeContentBrowserClient() override;

  // TODO(https://crbug.com/787567): This file is about calls from content/ out
  // to chrome/ to get values or notify about events, but both of these
  // functions are from chrome/ to chrome/ and don't involve content/ at all.
  // That suggests they belong somewhere else at the chrome/ layer.
  static void RegisterLocalStatePrefs(PrefRegistrySimple* registry);
  static void RegisterProfilePrefs(user_prefs::PrefRegistrySyncable* registry);

  // Notification that the application locale has changed. This allows us to
  // update our I/O thread cache of this value.
  static void SetApplicationLocale(const std::string& locale);

  // content::ContentBrowserClient:
  std::unique_ptr<content::BrowserMainParts> CreateBrowserMainParts(
      const content::MainFunctionParams& parameters) override;
  void PostAfterStartupTask(const base::Location& from_here,
                            const scoped_refptr<base::TaskRunner>& task_runner,
                            base::OnceClosure task) override;
  bool IsBrowserStartupComplete() override;
  void SetBrowserStartupIsCompleteForTesting() override;
  std::string GetStoragePartitionIdForSite(
      content::BrowserContext* browser_context,
      const GURL& site) override;
  bool IsShuttingDown() override;
  bool IsValidStoragePartitionId(content::BrowserContext* browser_context,
                                 const std::string& partition_id) override;
  void GetStoragePartitionConfigForSite(
      content::BrowserContext* browser_context,
      const GURL& site,
      bool can_be_default,
      std::string* partition_domain,
      std::string* partition_name,
      bool* in_memory) override;
  content::WebContentsViewDelegate* GetWebContentsViewDelegate(
      content::WebContents* web_contents) override;
  void RenderProcessWillLaunch(content::RenderProcessHost* host) override;
  bool AllowGpuLaunchRetryOnIOThread() override;
  GURL GetEffectiveURL(content::BrowserContext* browser_context,
                       const GURL& url) override;
  bool ShouldCompareEffectiveURLsForSiteInstanceSelection(
      content::BrowserContext* browser_context,
      content::SiteInstance* candidate_site_instance,
      bool is_main_frame,
      const GURL& candidate_url,
      const GURL& destination_url) override;
  bool ShouldUseMobileFlingCurve() override;
  bool ShouldUseProcessPerSite(content::BrowserContext* browser_context,
                               const GURL& effective_url) override;
  bool ShouldUseSpareRenderProcessHost(content::BrowserContext* browser_context,
                                       const GURL& site_url) override;
  bool DoesSiteRequireDedicatedProcess(content::BrowserContext* browser_context,
                                       const GURL& effective_site_url) override;
  bool ShouldLockToOrigin(content::BrowserContext* browser_context,
                          const GURL& effective_site_url) override;
  const char* GetInitiatorSchemeBypassingDocumentBlocking() override;
  bool ShouldTreatURLSchemeAsFirstPartyWhenTopLevel(
<<<<<<< HEAD
      base::StringPiece scheme,
      bool is_embedded_origin_secure) override;
  bool IsNWOrigin(const url::Origin& origin, content::ResourceContext* context) override;
  bool ShouldIgnoreSameSiteCookieRestrictionsWhenTopLevel(
      base::StringPiece scheme,
      bool is_embedded_origin_secure) override;
  void OverrideURLLoaderFactoryParams(
=======
      base::StringPiece scheme) override;
  bool IsNWOrigin(const url::Origin& origin, content::BrowserContext* context) override;
  static bool IsNWURL(const GURL& origin, content::BrowserContext* context);
  network::mojom::URLLoaderFactoryPtrInfo
  CreateURLLoaderFactoryForNetworkRequests(
>>>>>>> df89f36e
      content::RenderProcessHost* process,
      const url::Origin& origin,
      network::mojom::URLLoaderFactoryParams* factory_params) override;
  void GetAdditionalWebUISchemes(
      std::vector<std::string>* additional_schemes) override;
  void GetAdditionalViewSourceSchemes(
      std::vector<std::string>* additional_schemes) override;
  bool LogWebUIUrl(const GURL& web_ui_url) override;
  bool IsWebUIAllowedToMakeNetworkRequests(const url::Origin& origin) override;
  bool IsHandledURL(const GURL& url) override;
  bool CanCommitURL(content::RenderProcessHost* process_host,
                    const GURL& url) override;
  void OverrideNavigationParams(
      content::SiteInstance* site_instance,
      ui::PageTransition* transition,
      bool* is_renderer_initiated,
      content::Referrer* referrer,
      base::Optional<url::Origin>* initiator_origin) override;
  bool ShouldStayInParentProcessForNTP(
      const GURL& url,
      content::SiteInstance* parent_site_instance) override;
  bool IsSuitableHost(content::RenderProcessHost* process_host,
                      const GURL& site_url) override;
  bool MayReuseHost(content::RenderProcessHost* process_host) override;
  bool ShouldTryToUseExistingProcessHost(
      content::BrowserContext* browser_context,
      const GURL& url) override;
  bool ShouldSubframesTryToReuseExistingProcess(
      content::RenderFrameHost* main_frame) override;
  void SiteInstanceGotProcess(content::SiteInstance* site_instance) override;
  void SiteInstanceDeleting(content::SiteInstance* site_instance) override;
  bool ShouldSwapBrowsingInstancesForNavigation(
      content::SiteInstance* site_instance,
      const GURL& current_effective_url,
      const GURL& destination_effective_url) override;
  bool ShouldIsolateErrorPage(bool in_main_frame) override;
  bool ShouldAssignSiteForURL(const GURL& url) override;
  std::vector<url::Origin> GetOriginsRequiringDedicatedProcess() override;
  bool ShouldEnableStrictSiteIsolation() override;
  bool ShouldDisableSiteIsolation() override;
  std::vector<std::string> GetAdditionalSiteIsolationModes() override;
  void PersistIsolatedOrigin(content::BrowserContext* context,
                             const url::Origin& origin) override;
  bool IsFileAccessAllowed(const base::FilePath& path,
                           const base::FilePath& absolute_path,
                           const base::FilePath& profile_path) override;
  void AppendExtraCommandLineSwitches(base::CommandLine* command_line,
                                      int child_process_id) override;
  void AdjustUtilityServiceProcessCommandLine(
      const service_manager::Identity& identity,
      base::CommandLine* command_line) override;
  std::string GetApplicationClientGUIDForQuarantineCheck() override;
  std::string GetApplicationLocale() override;
  std::string GetAcceptLangs(content::BrowserContext* context) override;
  gfx::ImageSkia GetDefaultFavicon() override;
  bool IsDataSaverEnabled(content::BrowserContext* context) override;
  void UpdateRendererPreferencesForWorker(
      content::BrowserContext* browser_context,
      blink::mojom::RendererPreferences* out_prefs) override;
  bool AllowAppCache(const GURL& manifest_url,
                     const GURL& first_party,
                     content::BrowserContext* context) override;
  bool AllowServiceWorkerOnIO(
      const GURL& scope,
      const GURL& site_for_cookies,
      const base::Optional<url::Origin>& top_frame_origin,
      const GURL& script_url,
      content::ResourceContext* context,
      base::RepeatingCallback<content::WebContents*()> wc_getter) override;
  bool AllowServiceWorkerOnUI(
      const GURL& scope,
      const GURL& site_for_cookies,
      const base::Optional<url::Origin>& top_frame_origin,
      const GURL& script_url,
      content::BrowserContext* context,
      base::RepeatingCallback<content::WebContents*()> wc_getter) override;
  bool AllowSharedWorker(const GURL& worker_url,
                         const GURL& site_for_cookies,
                         const base::Optional<url::Origin>& top_frame_origin,
                         const std::string& name,
                         const url::Origin& constructor_origin,
                         content::BrowserContext* context,
                         int render_process_id,
                         int render_frame_id) override;
  bool DoesSchemeAllowCrossOriginSharedWorker(
      const std::string& scheme) override;
  bool AllowSignedExchange(content::BrowserContext* browser_context) override;
  base::FilePath GetRootPath() override;
  void AllowWorkerFileSystem(
      const GURL& url,
      content::BrowserContext* browser_context,
      const std::vector<content::GlobalFrameRoutingId>& render_frames,
      base::OnceCallback<void(bool)> callback) override;
  bool AllowWorkerIndexedDB(
      const GURL& url,
      content::BrowserContext* browser_context,
      const std::vector<content::GlobalFrameRoutingId>& render_frames) override;
  bool AllowWorkerCacheStorage(
      const GURL& url,
      content::BrowserContext* browser_context,
      const std::vector<content::GlobalFrameRoutingId>& render_frames) override;
  bool AllowWorkerWebLocks(
      const GURL& url,
      content::BrowserContext* browser_context,
      const std::vector<content::GlobalFrameRoutingId>& render_frames) override;
  AllowWebBluetoothResult AllowWebBluetooth(
      content::BrowserContext* browser_context,
      const url::Origin& requesting_origin,
      const url::Origin& embedding_origin) override;
  std::string GetWebBluetoothBlocklist() override;
#if defined(OS_CHROMEOS)
  void OnTrustAnchorUsed(content::BrowserContext* browser_context) override;
#endif
  scoped_refptr<network::SharedURLLoaderFactory>
  GetSystemSharedURLLoaderFactory() override;
  network::mojom::NetworkContext* GetSystemNetworkContext() override;
  std::string GetGeolocationApiKey() override;

#if defined(OS_ANDROID)
  bool ShouldUseGmsCoreGeolocationProvider() override;
#endif
  scoped_refptr<content::QuotaPermissionContext> CreateQuotaPermissionContext()
      override;
  void GetQuotaSettings(
      content::BrowserContext* context,
      content::StoragePartition* partition,
      storage::OptionalQuotaSettingsCallback callback) override;
  content::GeneratedCodeCacheSettings GetGeneratedCodeCacheSettings(
      content::BrowserContext* context) override;
  void AllowCertificateError(
      content::WebContents* web_contents,
      int cert_error,
      const net::SSLInfo& ssl_info,
      const GURL& request_url,
      bool is_main_frame_request,
      bool strict_enforcement,
      base::OnceCallback<void(content::CertificateRequestResultType)> callback)
      override;
  base::OnceClosure SelectClientCertificate(
      content::WebContents* web_contents,
      net::SSLCertRequestInfo* cert_request_info,
      net::ClientCertIdentityList client_certs,
      std::unique_ptr<content::ClientCertificateDelegate> delegate) override;
  content::MediaObserver* GetMediaObserver() override;
  content::LockObserver* GetLockObserver() override;
  content::PlatformNotificationService* GetPlatformNotificationService(
      content::BrowserContext* browser_context) override;
  bool CanCreateWindow(content::RenderFrameHost* opener,
                       const GURL& opener_url,
                       const GURL& opener_top_level_frame_url,
                       const url::Origin& source_origin,
                       content::mojom::WindowContainerType container_type,
                       const GURL& target_url,
                       const content::Referrer& referrer,
                       const std::string& frame_name,
                       WindowOpenDisposition disposition,
                       const blink::mojom::WindowFeatures& features,
                       bool user_gesture,
                       bool opener_suppressed,
                       bool* no_javascript_access) override;
  content::SpeechRecognitionManagerDelegate*
  CreateSpeechRecognitionManagerDelegate() override;
  content::TtsControllerDelegate* GetTtsControllerDelegate() override;
  content::TtsPlatform* GetTtsPlatform() override;
  void OverrideWebkitPrefs(content::RenderViewHost* rvh,
                           content::WebPreferences* prefs) override;
  void BrowserURLHandlerCreated(content::BrowserURLHandler* handler) override;
  base::FilePath GetDefaultDownloadDirectory() override;
  std::string GetDefaultDownloadName() override;
  base::FilePath GetFontLookupTableCacheDir() override;
  base::FilePath GetShaderDiskCacheDirectory() override;
  base::FilePath GetGrShaderDiskCacheDirectory() override;
  void DidCreatePpapiPlugin(content::BrowserPpapiHost* browser_host) override;
  content::BrowserPpapiHost* GetExternalBrowserPpapiHost(
      int plugin_process_id) override;
  bool AllowPepperSocketAPI(
      content::BrowserContext* browser_context,
      const GURL& url,
      bool private_api,
      const content::SocketPermissionRequest* params) override;
  bool IsPepperVpnProviderAPIAllowed(content::BrowserContext* browser_context,
                                     const GURL& url) override;
  std::unique_ptr<content::VpnServiceProxy> GetVpnServiceProxy(
      content::BrowserContext* browser_context) override;
  std::unique_ptr<ui::SelectFilePolicy> CreateSelectFilePolicy(
      content::WebContents* web_contents) override;
  void GetAdditionalAllowedSchemesForFileSystem(
      std::vector<std::string>* additional_schemes) override;
  void GetSchemesBypassingSecureContextCheckWhitelist(
      std::set<std::string>* schemes) override;
  void GetURLRequestAutoMountHandlers(
      std::vector<storage::URLRequestAutoMountHandler>* handlers) override;
  void GetAdditionalFileSystemBackends(
      content::BrowserContext* browser_context,
      const base::FilePath& storage_partition_path,
      std::vector<std::unique_ptr<storage::FileSystemBackend>>*
          additional_backends) override;
  content::DevToolsManagerDelegate* GetDevToolsManagerDelegate() override;
  void UpdateDevToolsBackgroundServiceExpiration(
      content::BrowserContext* browser_context,
      int service,
      base::Time expiration_time) override;
  base::flat_map<int, base::Time> GetDevToolsBackgroundServiceExpirations(
      content::BrowserContext* browser_context) override;
  content::TracingDelegate* GetTracingDelegate() override;
  bool IsPluginAllowedToCallRequestOSFileHandle(
      content::BrowserContext* browser_context,
      const GURL& url) override;
  bool IsPluginAllowedToUseDevChannelAPIs(
      content::BrowserContext* browser_context,
      const GURL& url) override;
  void OverridePageVisibilityState(
      content::RenderFrameHost* render_frame_host,
      content::PageVisibilityState* visibility_state) override;
#if defined(OS_POSIX) && !defined(OS_MACOSX)
  void GetAdditionalMappedFilesForChildProcess(
      const base::CommandLine& command_line,
      int child_process_id,
      content::PosixFileDescriptorInfo* mappings) override;
#endif  // defined(OS_POSIX) && !defined(OS_MACOSX)
#if defined(OS_WIN)
  bool PreSpawnRenderer(sandbox::TargetPolicy* policy,
                        RendererSpawnFlags flags) override;
  base::string16 GetAppContainerSidForSandboxType(int sandbox_type) override;
  bool IsRendererCodeIntegrityEnabled() override;
#endif
  void ExposeInterfacesToRenderer(
      service_manager::BinderRegistry* registry,
      blink::AssociatedInterfaceRegistry* associated_registry,
      content::RenderProcessHost* render_process_host) override;
  void ExposeInterfacesToMediaService(
      service_manager::BinderRegistry* registry,
      content::RenderFrameHost* render_frame_host) override;
  void RegisterBrowserInterfaceBindersForFrame(
      content::RenderFrameHost* render_frame_host,
      service_manager::BinderMapWithContext<content::RenderFrameHost*>* map)
      override;
  void BindInterfaceRequestFromFrame(
      content::RenderFrameHost* render_frame_host,
      const std::string& interface_name,
      mojo::ScopedMessagePipeHandle interface_pipe) override;
  void BindCredentialManagerReceiver(
      content::RenderFrameHost* render_frame_host,
      mojo::PendingReceiver<blink::mojom::CredentialManager> receiver) override;
  bool BindAssociatedReceiverFromFrame(
      content::RenderFrameHost* render_frame_host,
      const std::string& interface_name,
      mojo::ScopedInterfaceEndpointHandle* handle) override;
  void BindGpuHostReceiver(mojo::GenericPendingReceiver receiver) override;
  void BindHostReceiverForRenderer(
      content::RenderProcessHost* render_process_host,
      mojo::GenericPendingReceiver receiver) override;
  void BindHostReceiverForRendererOnIOThread(
      int render_process_id,
      mojo::GenericPendingReceiver* receiver) override;
  void WillStartServiceManager() override;
  void RunServiceInstance(
      const service_manager::Identity& identity,
      mojo::PendingReceiver<service_manager::mojom::Service>* receiver)
      override;
  base::Optional<service_manager::Manifest> GetServiceManifestOverlay(
      base::StringPiece name) override;
  std::vector<service_manager::Manifest> GetExtraServiceManifests() override;
  void OpenURL(
      content::SiteInstance* site_instance,
      const content::OpenURLParams& params,
      base::OnceCallback<void(content::WebContents*)> callback) override;
  content::ControllerPresentationServiceDelegate*
  GetControllerPresentationServiceDelegate(
      content::WebContents* web_contents) override;
  content::ReceiverPresentationServiceDelegate*
  GetReceiverPresentationServiceDelegate(
      content::WebContents* web_contents) override;
  void RecordURLMetric(const std::string& metric, const GURL& url) override;
  std::string GetMetricSuffixForURL(const GURL& url) override;
  std::vector<std::unique_ptr<content::NavigationThrottle>>
  CreateThrottlesForNavigation(content::NavigationHandle* handle) override;
  std::unique_ptr<content::NavigationUIData> GetNavigationUIData(
      content::NavigationHandle* navigation_handle) override;
  void GetHardwareSecureDecryptionCaps(
      const std::string& key_system,
      const base::flat_set<media::CdmProxy::Protocol>& cdm_proxy_protocols,
      base::flat_set<media::VideoCodec>* video_codecs,
      base::flat_set<media::EncryptionScheme>* encryption_schemes) override;
  ::rappor::RapporService* GetRapporService() override;
#if BUILDFLAG(ENABLE_MEDIA_REMOTING)
  void CreateMediaRemoter(
      content::RenderFrameHost* render_frame_host,
      mojo::PendingRemote<media::mojom::RemotingSource> source,
      mojo::PendingReceiver<media::mojom::Remoter> receiver) final;
#endif  // BUILDFLAG(ENABLE_MEDIA_REMOTING)
  base::FilePath GetLoggingFileName(
      const base::CommandLine& command_line) override;
  std::vector<std::unique_ptr<blink::URLLoaderThrottle>>
  CreateURLLoaderThrottles(
      const network::ResourceRequest& request,
      content::BrowserContext* browser_context,
      const base::RepeatingCallback<content::WebContents*()>& wc_getter,
      content::NavigationUIData* navigation_ui_data,
      int frame_tree_node_id) override;
  void RegisterNonNetworkNavigationURLLoaderFactories(
      int frame_tree_node_id,
      NonNetworkURLLoaderFactoryMap* factories) override;
  void RegisterNonNetworkWorkerMainResourceURLLoaderFactories(
      content::BrowserContext* browser_context,
      NonNetworkURLLoaderFactoryMap* factories) override;
  void RegisterNonNetworkServiceWorkerUpdateURLLoaderFactories(
      content::BrowserContext* browser_context,
      NonNetworkURLLoaderFactoryMap* factories) override;
  void RegisterNonNetworkSubresourceURLLoaderFactories(
      int render_process_id,
      int render_frame_id,
      NonNetworkURLLoaderFactoryMap* factories) override;
  bool WillCreateURLLoaderFactory(
      content::BrowserContext* browser_context,
      content::RenderFrameHost* frame,
      int render_process_id,
      URLLoaderFactoryType type,
      const url::Origin& request_initiator,
      base::Optional<int64_t> navigation_id,
      mojo::PendingReceiver<network::mojom::URLLoaderFactory>* factory_receiver,
      mojo::PendingRemote<network::mojom::TrustedURLLoaderHeaderClient>*
          header_client,
      bool* bypass_redirect_checks,
      network::mojom::URLLoaderFactoryOverridePtr* factory_override) override;
  std::vector<std::unique_ptr<content::URLLoaderRequestInterceptor>>
  WillCreateURLLoaderRequestInterceptors(
      content::NavigationUIData* navigation_ui_data,
      int frame_tree_node_id,
      const scoped_refptr<network::SharedURLLoaderFactory>&
          network_loader_factory) override;
  bool WillInterceptWebSocket(content::RenderFrameHost* frame) override;
  void CreateWebSocket(
      content::RenderFrameHost* frame,
      WebSocketFactory factory,
      const GURL& url,
      const GURL& site_for_cookies,
      const base::Optional<std::string>& user_agent,
      mojo::PendingRemote<network::mojom::WebSocketHandshakeClient>
          handshake_client) override;
  bool WillCreateRestrictedCookieManager(
      network::mojom::RestrictedCookieManagerRole role,
      content::BrowserContext* browser_context,
      const url::Origin& origin,
      const GURL& site_for_cookies,
      const url::Origin& top_frame_origin,
      bool is_service_worker,
      int process_id,
      int routing_id,
      mojo::PendingReceiver<network::mojom::RestrictedCookieManager>* receiver)
      override;
  void OnNetworkServiceCreated(
      network::mojom::NetworkService* network_service) override;
  mojo::Remote<network::mojom::NetworkContext> CreateNetworkContext(
      content::BrowserContext* context,
      bool in_memory,
      const base::FilePath& relative_partition_path) override;
  std::vector<base::FilePath> GetNetworkContextsParentDirectory() override;
  bool AllowRenderingMhtmlOverHttp(
      content::NavigationUIData* navigation_ui_data) override;
  bool ShouldForceDownloadResource(const GURL& url,
                                   const std::string& mime_type) override;
  void CreateWebUsbService(
      content::RenderFrameHost* render_frame_host,
      mojo::PendingReceiver<blink::mojom::WebUsbService> receiver) override;
#if !defined(OS_ANDROID)
  content::SerialDelegate* GetSerialDelegate() override;
  content::HidDelegate* GetHidDelegate() override;
  std::unique_ptr<content::AuthenticatorRequestClientDelegate>
  GetWebAuthenticationRequestDelegate(
      content::RenderFrameHost* render_frame_host,
      const std::string& relying_party_id) override;
#endif
  bool ShowPaymentHandlerWindow(
      content::BrowserContext* browser_context,
      const GURL& url,
      base::OnceCallback<void(bool, int, int)> callback) override;
  std::unique_ptr<net::ClientCertStore> CreateClientCertStore(
      content::BrowserContext* browser_context) override;
  std::unique_ptr<content::LoginDelegate> CreateLoginDelegate(
      const net::AuthChallengeInfo& auth_info,
      content::WebContents* web_contents,
      const content::GlobalRequestID& request_id,
      bool is_request_for_main_frame,
      const GURL& url,
      scoped_refptr<net::HttpResponseHeaders> response_headers,
      bool first_auth_attempt,
      LoginAuthRequiredCallback auth_required_callback) override;
  bool HandleExternalProtocol(
      const GURL& url,
      content::WebContents::OnceGetter web_contents_getter,
      int child_id,
      content::NavigationUIData* navigation_data,
      bool is_main_frame,
      ui::PageTransition page_transition,
      bool has_user_gesture,
      const base::Optional<url::Origin>& initiating_origin,
      mojo::PendingRemote<network::mojom::URLLoaderFactory>* out_factory)
      override;
  std::unique_ptr<content::OverlayWindow> CreateWindowForPictureInPicture(
      content::PictureInPictureWindowController* controller) override;
  void RegisterRendererPreferenceWatcher(
      content::BrowserContext* browser_context,
      mojo::PendingRemote<blink::mojom::RendererPreferenceWatcher> watcher)
      override;
  base::Optional<std::string> GetOriginPolicyErrorPage(
      network::OriginPolicyState error_reason,
      content::NavigationHandle* handle) override;
  bool CanAcceptUntrustedExchangesIfNeeded() override;
  void OnNetworkServiceDataUseUpdate(int32_t network_traffic_annotation_id_hash,
                                     int64_t recv_bytes,
                                     int64_t sent_bytes) override;

  content::PreviewsState DetermineAllowedPreviews(
      content::PreviewsState initial_state,
      content::NavigationHandle* navigation_handle,
      const GURL& current_navigation_url) override;

  content::PreviewsState DetermineCommittedPreviews(
      content::PreviewsState initial_state,
      content::NavigationHandle* navigation_handle,
      const net::HttpResponseHeaders* response_headers) override;

  void LogWebFeatureForCurrentPage(content::RenderFrameHost* render_frame_host,
                                   blink::mojom::WebFeature feature) override;

  std::string GetProduct() override;
  std::string GetUserAgent() override;
  blink::UserAgentMetadata GetUserAgentMetadata() override;

  base::Optional<gfx::ImageSkia> GetProductLogo() override;

  bool IsBuiltinComponent(content::BrowserContext* browser_context,
                          const url::Origin& origin) override;

  bool IsRendererDebugURLBlacklisted(const GURL& url,
                                     content::BrowserContext* context) override;

  ui::AXMode GetAXModeForBrowserContext(
      content::BrowserContext* browser_context) override;

#if defined(OS_ANDROID)
  ContentBrowserClient::WideColorGamutHeuristic GetWideColorGamutHeuristic()
      override;
#endif

  base::flat_set<std::string> GetPluginMimeTypesWithExternalHandlers(
      content::BrowserContext* browser_context) override;

  void AugmentNavigationDownloadPolicy(
      const content::WebContents* web_contents,
      const content::RenderFrameHost* frame_host,
      bool user_gesture,
      content::NavigationDownloadPolicy* download_policy) override;

  bool IsBluetoothScanningBlocked(content::BrowserContext* browser_context,
                                  const url::Origin& requesting_origin,
                                  const url::Origin& embedding_origin) override;

  void BlockBluetoothScanning(content::BrowserContext* browser_context,
                              const url::Origin& requesting_origin,
                              const url::Origin& embedding_origin) override;

  bool ShouldLoadExtraIcuDataFile() override;

  bool ArePersistentMediaDeviceIDsAllowed(
      content::BrowserContext* browser_context,
      const GURL& scope,
      const GURL& site_for_cookies,
      const base::Optional<url::Origin>& top_frame_origin) override;

  content::PreviewsState DetermineAllowedPreviewsWithoutHoldback(
      content::PreviewsState initial_state,
      content::NavigationHandle* navigation_handle,
      const GURL& current_navigation_url);

  content::PreviewsState DetermineCommittedPreviewsWithoutHoldback(
      content::PreviewsState initial_state,
      content::NavigationHandle* navigation_handle,
      const net::HttpResponseHeaders* response_headers);

  // Determines the committed previews state for the passed in params.
  static content::PreviewsState DetermineCommittedPreviewsForURL(
      const GURL& url,
      data_reduction_proxy::DataReductionProxyData* drp_data,
      previews::PreviewsUserData* previews_user_data,
      const previews::PreviewsDecider* previews_decider,
      content::PreviewsState initial_state,
      content::NavigationHandle* navigation_handle);

#if !defined(OS_ANDROID)
  void FetchRemoteSms(
      content::BrowserContext* browser_context,
      const url::Origin& origin,
      base::OnceCallback<void(base::Optional<std::string>)> callback) override;
#endif

 protected:
  static bool HandleWebUI(GURL* url, content::BrowserContext* browser_context);
  static bool HandleWebUIReverse(GURL* url,
                                 content::BrowserContext* browser_context);
  virtual ui::NativeTheme* GetWebTheme() const;  // For testing.

  // Used by subclasses (e.g. implemented by downstream embedders) to add
  // their own extra part objects.
  void AddExtraPart(ChromeContentBrowserClientParts* part) {
    extra_parts_.push_back(part);
  }

 private:
  friend class DisableWebRtcEncryptionFlagTest;
  friend class InProcessBrowserTest;

  // Populates |frame_interfaces_| and |frame_interfaces_parameterized_|.
  void InitWebContextInterfaces();

  // Initializes |network_contexts_parent_directory_| on the UI thread.
  void InitNetworkContextsParentDirectory();

  // Copies disable WebRTC encryption switch depending on the channel.
  static void MaybeCopyDisableWebRtcEncryptionSwitch(
      base::CommandLine* to_command_line,
      const base::CommandLine& from_command_line,
      version_info::Channel channel);

  void FileSystemAccessed(
      const GURL& url,
      const std::vector<content::GlobalFrameRoutingId>& render_frames,
      base::OnceCallback<void(bool)> callback,
      bool allow);

#if BUILDFLAG(ENABLE_EXTENSIONS)
  void GuestPermissionRequestHelper(
      const GURL& url,
      const std::vector<content::GlobalFrameRoutingId>& render_frames,
      base::OnceCallback<void(bool)> callback,
      bool allow);
#endif

  // The value pointed to by |settings| should remain valid until the
  // the function is called again with a new value or a nullptr.
  static void SetDefaultQuotaSettingsForTesting(
      const storage::QuotaSettings *settings);

  scoped_refptr<safe_browsing::UrlCheckerDelegate>
  GetSafeBrowsingUrlCheckerDelegate(content::ResourceContext* resource_context);

#if BUILDFLAG(ENABLE_PLUGINS)
  // Set of origins that can use TCP/UDP private APIs from NaCl.
  std::set<std::string> allowed_socket_origins_;
  // Set of origins that can get a handle for FileIO from NaCl.
  std::set<std::string> allowed_file_handle_origins_;
  // Set of origins that can use "dev chanel" APIs from NaCl, even on stable
  // versions of Chrome.
  std::set<std::string> allowed_dev_channel_origins_;
#endif

  // Vector of additional ChromeContentBrowserClientParts.
  // Parts are deleted in the reverse order they are added.
  std::vector<ChromeContentBrowserClientParts*> extra_parts_;

  scoped_refptr<safe_browsing::SafeBrowsingService> safe_browsing_service_;
  scoped_refptr<safe_browsing::UrlCheckerDelegate>
      safe_browsing_url_checker_delegate_;

  std::unique_ptr<data_reduction_proxy::DataReductionProxyThrottleManager>
      data_reduction_proxy_throttle_manager_;

  std::unique_ptr<service_manager::BinderRegistry> frame_interfaces_;
  std::unique_ptr<
      service_manager::BinderRegistryWithArgs<content::RenderFrameHost*>>
      frame_interfaces_parameterized_;

  StartupData* startup_data_;

#if !defined(OS_ANDROID)
  std::unique_ptr<ChromeSerialDelegate> serial_delegate_;
  std::unique_ptr<ChromeHidDelegate> hid_delegate_;
#endif

  // Returned from GetNetworkContextsParentDirectory() but created on the UI
  // thread because it needs to access the Local State prefs.
  std::vector<base::FilePath> network_contexts_parent_directory_;

  base::WeakPtrFactory<ChromeContentBrowserClient> weak_factory_{this};

  DISALLOW_COPY_AND_ASSIGN(ChromeContentBrowserClient);
};

#endif  // CHROME_BROWSER_CHROME_CONTENT_BROWSER_CLIENT_H_<|MERGE_RESOLUTION|>--- conflicted
+++ resolved
@@ -152,21 +152,14 @@
                           const GURL& effective_site_url) override;
   const char* GetInitiatorSchemeBypassingDocumentBlocking() override;
   bool ShouldTreatURLSchemeAsFirstPartyWhenTopLevel(
-<<<<<<< HEAD
       base::StringPiece scheme,
       bool is_embedded_origin_secure) override;
-  bool IsNWOrigin(const url::Origin& origin, content::ResourceContext* context) override;
+  bool IsNWOrigin(const url::Origin& origin, content::BrowserContext* context) override;
   bool ShouldIgnoreSameSiteCookieRestrictionsWhenTopLevel(
       base::StringPiece scheme,
       bool is_embedded_origin_secure) override;
+  static bool IsNWURL(const GURL& origin, content::BrowserContext* context);
   void OverrideURLLoaderFactoryParams(
-=======
-      base::StringPiece scheme) override;
-  bool IsNWOrigin(const url::Origin& origin, content::BrowserContext* context) override;
-  static bool IsNWURL(const GURL& origin, content::BrowserContext* context);
-  network::mojom::URLLoaderFactoryPtrInfo
-  CreateURLLoaderFactoryForNetworkRequests(
->>>>>>> df89f36e
       content::RenderProcessHost* process,
       const url::Origin& origin,
       network::mojom::URLLoaderFactoryParams* factory_params) override;
