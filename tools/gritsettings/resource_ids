# Copyright (c) 2012 The Chromium Authors. All rights reserved.
# Use of this source code is governed by a BSD-style license that can be
# found in the LICENSE file.
#
# This file is used to assign starting resource ids for resources and strings
# used by Chromium.  This is done to ensure that resource ids are unique
# across all the grd files.  If you are adding a new grd file, please add
# a new entry to this file.
#
# The first entry in the file, SRCDIR, is special: It is a relative path from
# this file to the base of your checkout.
#
# http://msdn.microsoft.com/en-us/library/t2zechd4(VS.71).aspx says that the
# range for IDR_ is 1 to 28,671 and the range for IDS_ is 1 to 32,767 and
# common convention starts practical use of IDs at 100 or 101.
{
  "SRCDIR": "../..",

  "chrome/browser/browser_resources.grd": {
    "includes": [500],
    "structures": [750],
  },
  "chrome/browser/resources/component_extension_resources.grd": {
    "includes": [1000],
    "structures": [1450],
  },
  "chrome/browser/resources/net_internals_resources.grd": {
    "includes": [1500],
  },
  "chrome/browser/resources/shared_resources.grd": {
    "includes": [2000],
    "structures": [2200],
  },
  "chrome/common/common_resources.grd": {
    "includes": [2500],
  },
  "chrome/renderer/resources/renderer_resources.grd": {
    "includes": [3500],
    "structures": [3700],
  },
  "net/base/net_resources.grd": {
    "includes": [4000],
  },
  "webkit/glue/resources/webkit_resources.grd": {
    "includes": [4500],
    "structures": [4700],
  },
  "webkit/tools/test_shell/test_shell_resources.grd": {
    "includes": [5000],
  },
  "ui/resources/ui_resources.grd": {
    "structures": [5500],
  },
  "ash/resources/ash_resources.grd": {
    "structures": [5900],
  },
  "ash/resources/ash_wallpaper_resources.grd": {
    "includes": [6300],
  },
  "chrome/app/theme/theme_resources.grd": {
    "includes": [6500],
    "structures": [7000],
  },
  "chrome_frame/resources/chrome_frame_resources.grd": {
    "includes": [8000],
  },
  # WebKit.grd can be in two different places depending on whether we are
  # in a chromium checkout or a webkit-only checkout.
  "third_party/WebKit/Source/WebKit/chromium/WebKit.grd": {
    "includes": [8500],
  },
  "WebKit.grd": {
    "includes": [8500],
  },

  "ui/base/strings/app_locale_settings.grd": {
    "messages": [9000],
  },
  "chrome/app/resources/locale_settings.grd": {
    "includes": [9500],
    "messages": [10000],
  },
  # These each start with the same resource id because we only use one
  # file for each build (cros, linux, mac, or win).
  "chrome/app/resources/locale_settings_cros.grd": {
    "messages": [10500],
  },
  "chrome/app/resources/locale_settings_linux.grd": {
    "messages": [10500],
  },
  "chrome/app/resources/locale_settings_mac.grd": {
    "messages": [10500],
  },
  "chrome/app/resources/locale_settings_win.grd": {
    "messages": [10500],
  },

  "ui/base/strings/ui_strings.grd": {
    "messages": [11000],
  },
  # Chromium strings and Google Chrome strings must start at the same id.
  # We only use one file depending on whether we're building Chromium or
  # Google Chrome.
  "chrome/app/chromium_strings.grd": {
    "messages": [11500],
  },
  "chrome/app/google_chrome_strings.grd": {
    "messages": [11500],
  },
  # Leave lots of space for generated_resources since it has most of our
  # strings.
  "chrome/app/generated_resources.grd": {
    "structures": [12000],
    "messages": [12500],
  },
  # The chrome frame dialogs are also in generated_resources.grd so they
  # get included by the translation console.  We make sure that the ids
  # for structures here are the same as for generated_resources.grd.
  "chrome_frame/resources/chrome_frame_dialogs.grd": {
    "structures": [12000],
    "includes": [12250],
  },
  "webkit/glue/inspector_strings.grd": {
    "messages": [17500],
  },
  "webkit/glue/webkit_strings.grd": {
    "messages": [18000],
  },

  "chrome_frame/resources/chrome_frame_resources.grd": {
    "includes": [19000],
    "structures": [19500],
  },

 "ui/base/native_theme/resources/native_theme_resources.grd": {
    "includes": [20000],
  },

  "chrome/app/policy/policy_templates.grd": {
    "structures": [20500],
    "messages": [20510],
  },

  "chrome/browser/autofill/autofill_resources.grd": {
    "messages": [21000],
  },
  "chrome/browser/resources/sync_internals_resources.grd": {
    "includes": [21500],
  },
  # This file is generated during the build.
  # devtools_resources.grd can be in two different places depending on whether
  # we are in a chromium checkout or a webkit-only checkout.
  "<(SHARED_INTERMEDIATE_DIR)/devtools/devtools_resources.grd": {
    "includes": [22000],
  },
  "devtools_resources.grd": {
    "includes": [22000],
  },
  # This file is generated during the build.
  "chrome/browser/debugger/frontend/devtools_discovery_page_resources.grd": {
    "includes": [22500],
  },
  "chrome/browser/resources/options_resources.grd": {
    "includes": [23000],
  },
  "chrome/browser/resources/options_resources.grd": {
    "structures": [23200],
  },
  "cloud_print/virtual_driver/win/install/virtual_driver_setup_resources.grd": {
    "messages": [23500],
  },
  "chrome/browser/resources/quota_internals_resources.grd": {
    "includes": [24000],
  },
  "content/content_resources.grd": {
    "includes": [25000],
  },
  "content/shell/shell_resources.grd": {
    "includes": [25500],
  },
  "ash/ash_strings.grd": {
    "messages": [26000],
  },
  "chrome/common/extensions_api_resources.grd": {
    "includes": [26500],
  },
  "third_party/trace-viewer/src/tracing.grd": {
    "includes": [27000],
  },
<<<<<<< HEAD
  "content/nw/src/resources/nw_resources.grd": {
    "includes": [27500],
    "structures": [28000],
  },
=======

  # Resource ids starting at 31000 are reserved for projects built on Chromium.
>>>>>>> ffce9060
}<|MERGE_RESOLUTION|>--- conflicted
+++ resolved
@@ -187,13 +187,10 @@
   "third_party/trace-viewer/src/tracing.grd": {
     "includes": [27000],
   },
-<<<<<<< HEAD
   "content/nw/src/resources/nw_resources.grd": {
     "includes": [27500],
     "structures": [28000],
   },
-=======
 
   # Resource ids starting at 31000 are reserved for projects built on Chromium.
->>>>>>> ffce9060
 }