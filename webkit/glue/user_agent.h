// Copyright (c) 2012 The Chromium Authors. All rights reserved.
// Use of this source code is governed by a BSD-style license that can be
// found in the LICENSE file.

#ifndef WEBKIT_GLUE_USER_AGENT_H_
#define WEBKIT_GLUE_USER_AGENT_H_

#include <string>

#include "base/basictypes.h"
#include "webkit/glue/webkit_glue_export.h"

namespace webkit_glue {

// Builds a User-agent compatible string that describes the OS and CPU type.
WEBKIT_GLUE_EXPORT std::string BuildOSCpuInfo();

// Returns the WebKit version, in the form "major.minor (branch@revision)".
WEBKIT_GLUE_EXPORT std::string GetWebKitVersion();

// The following 2 functions return the major and minor webkit versions.
WEBKIT_GLUE_EXPORT int GetWebKitMajorVersion();
WEBKIT_GLUE_EXPORT int GetWebKitMinorVersion();

#if defined(OS_ANDROID)
// Sets the OS component of the user agent (e.g. "4.0.4; Galaxy Nexus
// BUILD/IMM76K")
// TODO(yfriedman): Remove this ASAP (http://crbug.com/131312)
void SetUserAgentOSInfo(const std::string& os_info);
#endif

// Helper function to generate a full user agent string from a short
// product name.
<<<<<<< HEAD
WEBKIT_GLUE_EXPORT std::string BuildUserAgentFromProduct(const std::string& product);
=======
std::string BuildUserAgentFromProduct(const std::string& product);

>>>>>>> a99f8b41
}  // namespace webkit_glue

#endif  // WEBKIT_GLUE_USER_AGENT_H_<|MERGE_RESOLUTION|>--- conflicted
+++ resolved
@@ -31,12 +31,8 @@
 
 // Helper function to generate a full user agent string from a short
 // product name.
-<<<<<<< HEAD
-WEBKIT_GLUE_EXPORT std::string BuildUserAgentFromProduct(const std::string& product);
-=======
 std::string BuildUserAgentFromProduct(const std::string& product);
 
->>>>>>> a99f8b41
 }  // namespace webkit_glue
 
 #endif  // WEBKIT_GLUE_USER_AGENT_H_