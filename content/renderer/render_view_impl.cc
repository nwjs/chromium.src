--- conflicted
+++ resolved
@@ -2124,12 +2124,8 @@
   else if (params.saveAs)
     ipc_params.mode = FileChooserParams::Save;
   else
-<<<<<<< HEAD
-    ipc_params.mode = content::FileChooserParams::Open;
+    ipc_params.mode = FileChooserParams::Open;
   ipc_params.extract_directory = params.extractDirectory;
-=======
-    ipc_params.mode = FileChooserParams::Open;
->>>>>>> afae2f77
   ipc_params.title = params.title;
   ipc_params.default_file_name =
       webkit_glue::WebStringToFilePath(params.initialValue);
