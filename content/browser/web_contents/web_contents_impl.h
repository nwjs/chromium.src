// Copyright (c) 2012 The Chromium Authors. All rights reserved.
// Use of this source code is governed by a BSD-style license that can be
// found in the LICENSE file.

#ifndef CONTENT_BROWSER_WEB_CONTENTS_WEB_CONTENTS_IMPL_H_
#define CONTENT_BROWSER_WEB_CONTENTS_WEB_CONTENTS_IMPL_H_

#include <map>
#include <set>
#include <string>

#include "base/compiler_specific.h"
#include "base/gtest_prod_util.h"
#include "base/memory/scoped_ptr.h"
#include "base/observer_list.h"
#include "content/browser/browser_plugin/old/old_browser_plugin_host.h"
#include "content/browser/renderer_host/java/java_bridge_dispatcher_host_manager.h"
#include "content/browser/renderer_host/render_view_host_delegate.h"
#include "content/browser/renderer_host/render_widget_host_delegate.h"
#include "content/browser/web_contents/navigation_controller_impl.h"
#include "content/browser/web_contents/render_view_host_manager.h"
#include "content/common/content_export.h"
#include "content/public/browser/notification_observer.h"
#include "content/public/browser/notification_registrar.h"
#include "content/public/browser/web_contents.h"
#include "content/public/common/renderer_preferences.h"
#include "net/base/load_states.h"
#include "ui/gfx/rect_f.h"
#include "ui/gfx/size.h"
#include "webkit/glue/resource_type.h"

#if defined(OS_WIN)
#include "base/win/scoped_handle.h"
#endif

class InterstitialPageImpl;
class SavePackage;
class SessionStorageNamespaceImpl;
class WebContentsImpl;
struct ViewMsg_PostMessage_Params;

namespace content {
class BrowserPluginEmbedder;
class BrowserPluginGuest;
class ColorChooser;
class DownloadItem;
class JavaScriptDialogCreator;
class RenderViewHost;
class RenderViewHostDelegateView;
class RenderViewHostImpl;
class RenderWidgetHostImpl;
class SiteInstance;
class TestWebContents;
class WebContentsDelegate;
class WebContentsObserver;
class WebContentsView;
class WebContentsViewDelegate;
struct LoadNotificationDetails;

// Factory function for the implementations that content knows about. Takes
// ownership of |delegate|.
WebContentsView* CreateWebContentsView(
    WebContentsImpl* web_contents,
    WebContentsViewDelegate* delegate,
    RenderViewHostDelegateView** render_view_host_delegate_view);

}  // namespace content

namespace webkit_glue {
struct WebIntentData;
struct WebIntentServiceData;
}

class CONTENT_EXPORT WebContentsImpl
    : public NON_EXPORTED_BASE(content::WebContents),
      public content::RenderViewHostDelegate,
      public content::RenderWidgetHostDelegate,
      public RenderViewHostManager::Delegate,
      public content::NotificationObserver {
 public:
  virtual ~WebContentsImpl();

  static WebContentsImpl* Create(
      content::BrowserContext* browser_context,
      content::SiteInstance* site_instance,
      int routing_id,
      const WebContentsImpl* base_web_contents);

  static WebContentsImpl* CreateWithOpener(
      content::BrowserContext* browser_context,
      content::SiteInstance* site_instance,
      int routing_id,
      const WebContentsImpl* base_web_contents,
      WebContentsImpl* opener);

  // Creates a WebContents to be used as a browser plugin guest.
  static WebContentsImpl* CreateGuest(content::BrowserContext* browser_context,
                                      const std::string& host,
                                      int guest_instance_id);

  // Returns the content specific prefs for the given RVH.
  static webkit_glue::WebPreferences GetWebkitPrefs(
      content::RenderViewHost* rvh, const GURL& url);

  // Complex initialization here. Specifically needed to avoid having
  // members call back into our virtual functions in the constructor.
  virtual void Init(content::BrowserContext* browser_context,
                    content::SiteInstance* site_instance,
                    int routing_id,
                    const content::WebContents* base_web_contents);

  // Returns the SavePackage which manages the page saving job. May be NULL.
  SavePackage* save_package() const { return save_package_.get(); }

  // Updates the max page ID for the current SiteInstance in this
  // WebContentsImpl to be at least |page_id|.
  void UpdateMaxPageID(int32 page_id);

  // Updates the max page ID for the given SiteInstance in this WebContentsImpl
  // to be at least |page_id|.
  void UpdateMaxPageIDForSiteInstance(content::SiteInstance* site_instance,
                                      int32 page_id);

  // Copy the current map of SiteInstance ID to max page ID from another tab.
  // This is necessary when this tab adopts the NavigationEntries from
  // |web_contents|.
  void CopyMaxPageIDsFrom(WebContentsImpl* web_contents);

  // Called by the NavigationController to cause the WebContentsImpl to navigate
  // to the current pending entry. The NavigationController should be called
  // back with RendererDidNavigate on success or DiscardPendingEntry on failure.
  // The callbacks can be inside of this function, or at some future time.
  //
  // The entry has a PageID of -1 if newly created (corresponding to navigation
  // to a new URL).
  //
  // If this method returns false, then the navigation is discarded (equivalent
  // to calling DiscardPendingEntry on the NavigationController).
  bool NavigateToPendingEntry(
      content::NavigationController::ReloadType reload_type);

  // Called by InterstitialPageImpl when it creates a RenderViewHost.
  void RenderViewForInterstitialPageCreated(
      content::RenderViewHost* render_view_host);

  // Sets the passed passed interstitial as the currently showing interstitial.
  // |interstitial_page| should be non NULL (use the remove_interstitial_page
  // method to unset the interstitial) and no interstitial page should be set
  // when there is already a non NULL interstitial page set.
  void set_interstitial_page(InterstitialPageImpl* interstitial_page) {
    render_manager_.set_interstitial_page(interstitial_page);
  }

  // Unsets the currently showing interstitial.
  void remove_interstitial_page() {
    render_manager_.remove_interstitial_page();
  }

  void set_opener_web_ui_type(content::WebUI::TypeID opener_web_ui_type) {
    opener_web_ui_type_ = opener_web_ui_type;
  }

  JavaBridgeDispatcherHostManager* java_bridge_dispatcher_host_manager() const {
    return java_bridge_dispatcher_host_manager_.get();
  }

  content::old::BrowserPluginHost* old_browser_plugin_host() const {
    return old_browser_plugin_host_.get();
  }

  // Expose the render manager for testing.
  RenderViewHostManager* GetRenderManagerForTesting();

  // Returns guest browser plugin object, or NULL if this WebContents is not a
  // guest.
  content::BrowserPluginGuest* GetBrowserPluginGuest();
  // Returns embedder browser plugin object, or NULL if this WebContents is not
  // an embedder.
  content::BrowserPluginEmbedder* GetBrowserPluginEmbedder();

  // content::WebContents ------------------------------------------------------
  virtual content::WebContentsDelegate* GetDelegate() OVERRIDE;
  virtual void SetDelegate(content::WebContentsDelegate* delegate) OVERRIDE;
  virtual NavigationControllerImpl& GetController() OVERRIDE;
  virtual const NavigationControllerImpl& GetController() const OVERRIDE;
  virtual content::BrowserContext* GetBrowserContext() const OVERRIDE;
  virtual content::RenderProcessHost* GetRenderProcessHost() const OVERRIDE;
  virtual content::RenderViewHost* GetRenderViewHost() const OVERRIDE;
  virtual int GetRoutingID() const OVERRIDE;
  virtual content::RenderWidgetHostView*
      GetRenderWidgetHostView() const OVERRIDE;
  virtual content::WebContentsView* GetView() const OVERRIDE;
  virtual content::WebUI* CreateWebUI(const GURL& url) OVERRIDE;
  virtual content::WebUI* GetWebUI() const OVERRIDE;
  virtual content::WebUI* GetCommittedWebUI() const OVERRIDE;
  virtual void SetUserAgentOverride(const std::string& override) OVERRIDE;
  virtual const std::string& GetUserAgentOverride() const OVERRIDE;
  virtual const string16& GetTitle() const OVERRIDE;
  virtual int32 GetMaxPageID() OVERRIDE;
  virtual int32 GetMaxPageIDForSiteInstance(
      content::SiteInstance* site_instance) OVERRIDE;
  virtual content::SiteInstance* GetSiteInstance() const OVERRIDE;
  virtual content::SiteInstance* GetPendingSiteInstance() const OVERRIDE;
  virtual bool IsLoading() const OVERRIDE;
  virtual bool IsWaitingForResponse() const OVERRIDE;
  virtual const net::LoadStateWithParam& GetLoadState() const OVERRIDE;
  virtual const string16& GetLoadStateHost() const OVERRIDE;
  virtual uint64 GetUploadSize() const OVERRIDE;
  virtual uint64 GetUploadPosition() const OVERRIDE;
  virtual const std::string& GetEncoding() const OVERRIDE;
  virtual bool DisplayedInsecureContent() const OVERRIDE;
  virtual void SetCapturingContents(bool cap) OVERRIDE;
  virtual bool IsCrashed() const OVERRIDE;
  virtual void SetIsCrashed(base::TerminationStatus status,
                            int error_code) OVERRIDE;
  virtual base::TerminationStatus GetCrashedStatus() const OVERRIDE;
  virtual bool IsBeingDestroyed() const OVERRIDE;
  virtual void NotifyNavigationStateChanged(unsigned changed_flags) OVERRIDE;
  virtual base::TimeTicks GetLastSelectedTime() const OVERRIDE;
  virtual void WasShown() OVERRIDE;
  virtual void WasHidden() OVERRIDE;
  virtual bool NeedToFireBeforeUnload() OVERRIDE;
  virtual void Stop() OVERRIDE;
  virtual content::WebContents* Clone() OVERRIDE;
  virtual gfx::NativeView GetContentNativeView() const OVERRIDE;
  virtual gfx::NativeView GetNativeView() const OVERRIDE;
  virtual void GetContainerBounds(gfx::Rect* out) const OVERRIDE;
  virtual void Focus() OVERRIDE;
  virtual void FocusThroughTabTraversal(bool reverse) OVERRIDE;
  virtual bool ShowingInterstitialPage() const OVERRIDE;
  virtual content::InterstitialPage* GetInterstitialPage() const OVERRIDE;
  virtual bool IsSavable() OVERRIDE;
  virtual void OnSavePage() OVERRIDE;
  virtual bool SavePage(const FilePath& main_file,
                        const FilePath& dir_path,
                        content::SavePageType save_type) OVERRIDE;
  virtual void GenerateMHTML(
      const FilePath& file,
      const base::Callback<void(const FilePath&, int64)>& callback) OVERRIDE;
  virtual bool IsActiveEntry(int32 page_id) OVERRIDE;

  virtual const std::string& GetContentsMimeType() const OVERRIDE;
  virtual bool WillNotifyDisconnection() const OVERRIDE;
  virtual void SetOverrideEncoding(const std::string& encoding) OVERRIDE;
  virtual void ResetOverrideEncoding() OVERRIDE;
  virtual content::RendererPreferences* GetMutableRendererPrefs() OVERRIDE;
  virtual void SetNewTabStartTime(const base::TimeTicks& time) OVERRIDE;
  virtual base::TimeTicks GetNewTabStartTime() const OVERRIDE;
  virtual void Close() OVERRIDE;
  virtual void OnCloseStarted() OVERRIDE;
  virtual bool ShouldAcceptDragAndDrop() const OVERRIDE;
  virtual void SystemDragEnded() OVERRIDE;
  virtual void UserGestureDone() OVERRIDE;
  virtual void SetClosedByUserGesture(bool value) OVERRIDE;
  virtual bool GetClosedByUserGesture() const OVERRIDE;
  virtual double GetZoomLevel() const OVERRIDE;
  virtual int GetZoomPercent(bool* enable_increment,
                             bool* enable_decrement) OVERRIDE;
  virtual void ViewSource() OVERRIDE;
  virtual void ViewFrameSource(const GURL& url,
                               const std::string& content_state) OVERRIDE;
  virtual int GetMinimumZoomPercent() const OVERRIDE;
  virtual int GetMaximumZoomPercent() const OVERRIDE;
  virtual gfx::Size GetPreferredSize() const OVERRIDE;
  virtual int GetContentRestrictions() const OVERRIDE;
  virtual content::WebUI::TypeID GetWebUITypeForCurrentState() OVERRIDE;
  virtual content::WebUI* GetWebUIForCurrentState() OVERRIDE;
  virtual bool GotResponseToLockMouseRequest(bool allowed) OVERRIDE;
  virtual bool HasOpener() const OVERRIDE;
  virtual void DidChooseColorInColorChooser(int color_chooser_id,
                                            SkColor color) OVERRIDE;
  virtual void DidEndColorChooser(int color_chooser_id) OVERRIDE;
  virtual WebKit::WebWindowFeatures GetWindowFeatures() const OVERRIDE;

  // Implementation of PageNavigator.
  virtual content::WebContents* OpenURL(
      const content::OpenURLParams& params) OVERRIDE;

  // Implementation of IPC::Sender.
  virtual bool Send(IPC::Message* message) OVERRIDE;

  // RenderViewHostDelegate ----------------------------------------------------

  virtual content::RenderViewHostDelegateView* GetDelegateView() OVERRIDE;
  virtual content::RenderViewHostDelegate::RendererManagement*
      GetRendererManagementDelegate() OVERRIDE;
  virtual bool OnMessageReceived(content::RenderViewHost* render_view_host,
                                 const IPC::Message& message) OVERRIDE;
  virtual const GURL& GetURL() const OVERRIDE;
  virtual content::WebContents* GetAsWebContents() OVERRIDE;
  virtual gfx::Rect GetRootWindowResizerRect() const OVERRIDE;
  virtual void RenderViewCreated(
      content::RenderViewHost* render_view_host) OVERRIDE;
  virtual void RenderViewReady(
      content::RenderViewHost* render_view_host) OVERRIDE;
  virtual void RenderViewGone(content::RenderViewHost* render_view_host,
                              base::TerminationStatus status,
                              int error_code) OVERRIDE;
  virtual void RenderViewDeleted(
      content::RenderViewHost* render_view_host) OVERRIDE;
  virtual void DidStartProvisionalLoadForFrame(
      content::RenderViewHost* render_view_host,
      int64 frame_id,
      bool main_frame,
      const GURL& opener_url,
      const GURL& url) OVERRIDE;
  virtual void DidRedirectProvisionalLoad(
      content::RenderViewHost* render_view_host,
      int32 page_id,
      const GURL& opener_url,
      const GURL& source_url,
      const GURL& target_url) OVERRIDE;
  virtual void DidFailProvisionalLoadWithError(
      content::RenderViewHost* render_view_host,
      const ViewHostMsg_DidFailProvisionalLoadWithError_Params& params)
          OVERRIDE;
  virtual void DidNavigate(
      content::RenderViewHost* render_view_host,
      const ViewHostMsg_FrameNavigate_Params& params) OVERRIDE;
  virtual void UpdateState(content::RenderViewHost* render_view_host,
                           int32 page_id,
                           const std::string& state) OVERRIDE;
  virtual void UpdateTitle(content::RenderViewHost* render_view_host,
                           int32 page_id,
                           const string16& title,
                           base::i18n::TextDirection title_direction) OVERRIDE;
  virtual void UpdateEncoding(content::RenderViewHost* render_view_host,
                              const std::string& encoding) OVERRIDE;
  virtual void UpdateTargetURL(int32 page_id, const GURL& url) OVERRIDE;
  virtual void Close(content::RenderViewHost* render_view_host) OVERRIDE;
  virtual void RequestMove(const gfx::Rect& new_bounds) OVERRIDE;
  virtual void SwappedOut(content::RenderViewHost* render_view_host) OVERRIDE;
  virtual void DidStartLoading(
      content::RenderViewHost* render_view_host) OVERRIDE;
  virtual void DidStopLoading(
      content::RenderViewHost* render_view_host) OVERRIDE;
  virtual void DidCancelLoading() OVERRIDE;
  virtual void DidChangeLoadProgress(double progress) OVERRIDE;
  virtual void DidUpdateFrameTree(content::RenderViewHost* rvh) OVERRIDE;
  virtual void DocumentAvailableInMainFrame(
      content::RenderViewHost* render_view_host) OVERRIDE;
  virtual void DocumentOnLoadCompletedInMainFrame(
      content::RenderViewHost* render_view_host,
      int32 page_id) OVERRIDE;
  virtual void RequestOpenURL(content::RenderViewHost* rvh,
                              const GURL& url,
                              const content::Referrer& referrer,
                              WindowOpenDisposition disposition,
                              int64 source_frame_id) OVERRIDE;
  virtual void RequestTransferURL(
      const GURL& url,
      const content::Referrer& referrer,
      WindowOpenDisposition disposition,
      int64 source_frame_id,
      const content::GlobalRequestID& transferred_global_request_id) OVERRIDE;
  virtual void RouteCloseEvent(content::RenderViewHost* rvh) OVERRIDE;
  virtual void RouteMessageEvent(
      content::RenderViewHost* rvh,
      const ViewMsg_PostMessage_Params& params) OVERRIDE;
  virtual void RunJavaScriptMessage(content::RenderViewHost* rvh,
                                    const string16& message,
                                    const string16& default_prompt,
                                    const GURL& frame_url,
                                    content::JavaScriptMessageType type,
                                    IPC::Message* reply_msg,
                                    bool* did_suppress_message) OVERRIDE;
  virtual void RunBeforeUnloadConfirm(content::RenderViewHost* rvh,
                                      const string16& message,
                                      bool is_reload,
                                      IPC::Message* reply_msg) OVERRIDE;
  virtual bool AddMessageToConsole(int32 level,
                                   const string16& message,
                                   int32 line_no,
                                   const string16& source_id) OVERRIDE;
  virtual content::RendererPreferences GetRendererPrefs(
      content::BrowserContext* browser_context) const OVERRIDE;
  virtual webkit_glue::WebPreferences GetWebkitPrefs() OVERRIDE;
  virtual void OnUserGesture() OVERRIDE;
  virtual void OnIgnoredUIEvent() OVERRIDE;
  virtual void RendererUnresponsive(content::RenderViewHost* render_view_host,
                                    bool is_during_unload) OVERRIDE;
  virtual void RendererResponsive(
      content::RenderViewHost* render_view_host) OVERRIDE;
  virtual void LoadStateChanged(const GURL& url,
                                const net::LoadStateWithParam& load_state,
                                uint64 upload_position,
                                uint64 upload_size) OVERRIDE;
  virtual void WorkerCrashed() OVERRIDE;
  virtual void Activate() OVERRIDE;
  virtual void Deactivate() OVERRIDE;
  virtual void LostCapture() OVERRIDE;
  virtual void HandleMouseDown() OVERRIDE;
  virtual void HandleMouseUp() OVERRIDE;
  virtual void HandlePointerActivate() OVERRIDE;
  virtual void HandleGestureBegin() OVERRIDE;
  virtual void HandleGestureEnd() OVERRIDE;
  virtual void RunFileChooser(
      content::RenderViewHost* render_view_host,
      const content::FileChooserParams& params) OVERRIDE;
  virtual void ToggleFullscreenMode(bool enter_fullscreen) OVERRIDE;
  virtual bool IsFullscreenForCurrentTab() const OVERRIDE;
  virtual void UpdatePreferredSize(const gfx::Size& pref_size) OVERRIDE;
  virtual void ResizeDueToAutoResize(const gfx::Size& new_size) OVERRIDE;
  virtual void RequestToLockMouse(bool user_gesture,
                                  bool last_unlocked_by_target) OVERRIDE;
  virtual void LostMouseLock() OVERRIDE;
  virtual void CreateNewWindow(
      int route_id,
      const ViewHostMsg_CreateWindow_Params& params,
      content::SessionStorageNamespace* session_storage_namespace) OVERRIDE;
  virtual void CreateNewWidget(int route_id,
                               WebKit::WebPopupType popup_type) OVERRIDE;
  virtual void CreateNewFullscreenWidget(int route_id) OVERRIDE;
  virtual void ShowCreatedWindow(int route_id,
                                 WindowOpenDisposition disposition,
                                 const gfx::Rect& initial_pos,
                                 bool user_gesture) OVERRIDE;
  virtual void ShowCreatedWidget(int route_id,
                                 const gfx::Rect& initial_pos) OVERRIDE;
  virtual void ShowCreatedFullscreenWidget(int route_id) OVERRIDE;
  virtual void ShowContextMenu(
      const content::ContextMenuParams& params,
      content::ContextMenuSourceType type) OVERRIDE;
  virtual void RequestMediaAccessPermission(
      const content::MediaStreamRequest* request,
      const content::MediaResponseCallback& callback) OVERRIDE;

#if defined(OS_ANDROID)
  virtual void AttachLayer(WebKit::WebLayer* layer) OVERRIDE;
  virtual void RemoveLayer(WebKit::WebLayer* layer) OVERRIDE;
#endif

  // RenderWidgetHostDelegate --------------------------------------------------

  virtual void RenderWidgetDeleted(
      content::RenderWidgetHostImpl* render_widget_host) OVERRIDE;
  virtual bool PreHandleKeyboardEvent(
      const content::NativeWebKeyboardEvent& event,
      bool* is_keyboard_shortcut) OVERRIDE;
  virtual void HandleKeyboardEvent(
      const content::NativeWebKeyboardEvent& event) OVERRIDE;

  // RenderViewHostManager::Delegate -------------------------------------------

  virtual bool CreateRenderViewForRenderManager(
      content::RenderViewHost* render_view_host, int opener_route_id) OVERRIDE;
  virtual void BeforeUnloadFiredFromRenderManager(
      bool proceed, const base::TimeTicks& proceed_time,
      bool* proceed_to_fire_unload) OVERRIDE;
  virtual void RenderViewGoneFromRenderManager(
      content::RenderViewHost* render_view_host) OVERRIDE;
  virtual void UpdateRenderViewSizeForRenderManager() OVERRIDE;
  virtual void NotifySwappedFromRenderManager() OVERRIDE;
  virtual int CreateOpenerRenderViewsForRenderManager(
      content::SiteInstance* instance) OVERRIDE;
  virtual NavigationControllerImpl& GetControllerForRenderManager() OVERRIDE;
  virtual WebUIImpl* CreateWebUIForRenderManager(const GURL& url) OVERRIDE;
  virtual content::NavigationEntry*
      GetLastCommittedNavigationEntryForRenderManager() OVERRIDE;
  virtual bool FocusLocationBarByDefault() OVERRIDE;
  virtual void SetFocusToLocationBar(bool select_all) OVERRIDE;
  virtual void CreateViewAndSetSizeForRVH(
      content::RenderViewHost* rvh) OVERRIDE;

  // content::NotificationObserver ---------------------------------------------

  virtual void Observe(int type,
                       const content::NotificationSource& source,
                       const content::NotificationDetails& details) OVERRIDE;


 private:
  friend class NavigationControllerImpl;
  friend class content::WebContentsObserver;
  friend class content::WebContents;  // To implement factory methods.

  FRIEND_TEST_ALL_PREFIXES(WebContentsImplTest, NoJSMessageOnInterstitials);
  FRIEND_TEST_ALL_PREFIXES(WebContentsImplTest, UpdateTitle);
  FRIEND_TEST_ALL_PREFIXES(WebContentsImplTest,
                           CrossSiteCantPreemptAfterUnload);
  FRIEND_TEST_ALL_PREFIXES(FormStructureBrowserTest, HTMLFiles);
  FRIEND_TEST_ALL_PREFIXES(NavigationControllerTest, HistoryNavigate);
  FRIEND_TEST_ALL_PREFIXES(RenderViewHostManagerTest, PageDoesBackAndReload);

  // So InterstitialPageImpl can access SetIsLoading.
  friend class InterstitialPageImpl;

  // TODO(brettw) TestWebContents shouldn't exist!
  friend class content::TestWebContents;

  // See WebContents::Create for a description of these parameters.
  WebContentsImpl(content::BrowserContext* browser_context,
                  WebContentsImpl* opener);

  // Add and remove observers for page navigation notifications. Adding or
  // removing multiple times has no effect. The order in which notifications
  // are sent to observers is undefined. Clients must be sure to remove the
  // observer before they go away.
  void AddObserver(content::WebContentsObserver* observer);
  void RemoveObserver(content::WebContentsObserver* observer);

  // Clears this tab's opener if it has been closed.
  void OnWebContentsDestroyed(content::WebContents* web_contents);

  // Callback function when showing JS dialogs.
  void OnDialogClosed(content::RenderViewHost* rvh,
                      IPC::Message* reply_msg,
                      bool success,
                      const string16& user_input);

  // Callback function when requesting permission to access the PPAPI broker.
  // |result| is true if permission was granted.
  void OnPpapiBrokerPermissionResult(int request_id, bool result);

  // IPC message handlers.
  void OnRegisterIntentService(const webkit_glue::WebIntentServiceData& data,
                               bool user_gesture);
  void OnWebIntentDispatch(const webkit_glue::WebIntentData& intent,
                           int intent_id);
  void OnDidLoadResourceFromMemoryCache(const GURL& url,
                                        const std::string& security_info,
                                        const std::string& http_request,
                                        const std::string& mime_type,
                                        ResourceType::Type resource_type);
  void OnDidDisplayInsecureContent();
  void OnDidRunInsecureContent(const std::string& security_origin,
                               const GURL& target_url);
  void OnDocumentLoadedInFrame(int64 frame_id);
  void OnDidFinishLoad(int64 frame_id,
                       const GURL& validated_url,
                       bool is_main_frame);
  void OnDidFailLoadWithError(int64 frame_id,
                              const GURL& validated_url,
                              bool is_main_frame,
                              int error_code,
                              const string16& error_description);
  void OnUpdateContentRestrictions(int restrictions);
  void OnGoToEntryAtOffset(int offset);
  void OnUpdateZoomLimits(int minimum_percent,
                          int maximum_percent,
                          bool remember);
  void OnSaveURL(const GURL& url, const content::Referrer& referrer);
  void OnEnumerateDirectory(int request_id, const FilePath& path);
  void OnJSOutOfMemory();

  void OnRegisterProtocolHandler(const std::string& protocol,
                                 const GURL& url,
                                 const string16& title,
                                 bool user_gesture);
  void OnFindReply(int request_id,
                   int number_of_matches,
                   const gfx::Rect& selection_rect,
                   int active_match_ordinal,
                   bool final_update);
#if defined(OS_ANDROID)
  void OnFindMatchRectsReply(int version,
                             const std::vector<gfx::RectF>& rects,
                             const gfx::RectF& active_rect);
#endif
  void OnCrashedPlugin(const FilePath& plugin_path);
  void OnAppCacheAccessed(const GURL& manifest_url, bool blocked_by_policy);
  void OnOpenColorChooser(int color_chooser_id, SkColor color);
  void OnEndColorChooser(int color_chooser_id);
  void OnSetSelectedColorInColorChooser(int color_chooser_id, SkColor color);
  void OnPepperPluginHung(int plugin_child_id,
                          const FilePath& path,
                          bool is_hung);
  void OnWebUISend(const GURL& source_url,
                   const std::string& name,
                   const base::ListValue& args);
  void OnRequestPpapiBrokerPermission(int request_id,
                                      const GURL& url,
                                      const FilePath& plugin_path);
  void OnBrowserPluginNavigateGuest(int instance_id,
                                    int64 frame_id,
                                    const std::string& src,
                                    const gfx::Size& size);

  // Changes the IsLoading state and notifies delegate as needed
  // |details| is used to provide details on the load that just finished
  // (but can be null if not applicable). Can be overridden.
  void SetIsLoading(bool is_loading,
                    content::LoadNotificationDetails* details);

  // Called by derived classes to indicate that we're no longer waiting for a
  // response. This won't actually update the throbber, but it will get picked
  // up at the next animation step if the throbber is going.
  void SetNotWaitingForResponse() { waiting_for_response_ = false; }

  // Navigation helpers --------------------------------------------------------
  //
  // These functions are helpers for Navigate() and DidNavigate().

  // Handles post-navigation tasks in DidNavigate AFTER the entry has been
  // committed to the navigation controller. Note that the navigation entry is
  // not provided since it may be invalid/changed after being committed. The
  // current navigation entry is in the NavigationController at this point.
  void DidNavigateMainFramePostCommit(
      const content::LoadCommittedDetails& details,
      const ViewHostMsg_FrameNavigate_Params& params);
  void DidNavigateAnyFramePostCommit(
      content::RenderViewHost* render_view_host,
      const content::LoadCommittedDetails& details,
      const ViewHostMsg_FrameNavigate_Params& params);

  // If our controller was restored, update the max page ID associated with the
  // given RenderViewHost to be larger than the number of restored entries.
  // This is called in CreateRenderView before any navigations in the RenderView
  // have begun, to prevent any races in updating RenderView::next_page_id.
  void UpdateMaxPageIDIfNecessary(content::RenderViewHost* rvh);

  // Saves the given title to the navigation entry and does associated work. It
  // will update history and the view for the new title, and also synthesize
  // titles for file URLs that have none (so we require that the URL of the
  // entry already be set).
  //
  // This is used as the backend for state updates, which include a new title,
  // or the dedicated set title message. It returns true if the new title is
  // different and was therefore updated.
  bool UpdateTitleForEntry(content::NavigationEntryImpl* entry,
                           const string16& title);

  // Causes the WebContentsImpl to navigate in the right renderer to |entry|,
  // which must be already part of the entries in the navigation controller.
  // This does not change the NavigationController state.
  bool NavigateToEntry(const content::NavigationEntryImpl& entry,
                       content::NavigationController::ReloadType reload_type);

  // Sets the history for this WebContentsImpl to |history_length| entries, and
  // moves the current page_id to the last entry in the list if it's valid.
  // This is mainly used when a prerendered page is swapped into the current
  // tab. The method is virtual for testing.
  virtual void SetHistoryLengthAndPrune(
      const content::SiteInstance* site_instance,
      int merge_history_length,
      int32 minimum_page_id);

  // Recursively creates swapped out RenderViews for this tab's opener chain
  // (including this tab) in the given SiteInstance, allowing other tabs to send
  // cross-process JavaScript calls to their opener(s).  Returns the route ID of
  // this tab's RenderView for |instance|.
  int CreateOpenerRenderViews(content::SiteInstance* instance);

  // Helper for CreateNewWidget/CreateNewFullscreenWidget.
  void CreateNewWidget(int route_id,
                       bool is_fullscreen,
                       WebKit::WebPopupType popup_type);

  // Helper for ShowCreatedWidget/ShowCreatedFullscreenWidget.
  void ShowCreatedWidget(int route_id,
                         bool is_fullscreen,
                         const gfx::Rect& initial_pos);

  // Finds the new RenderWidgetHost and returns it. Note that this can only be
  // called once as this call also removes it from the internal map.
  content::RenderWidgetHostView* GetCreatedWidget(int route_id);

  // Finds the new WebContentsImpl by route_id, initializes it for
  // renderer-initiated creation, and returns it. Note that this can only be
  // called once as this call also removes it from the internal map.
  WebContentsImpl* GetCreatedWindow(int route_id);

  // Misc non-view stuff -------------------------------------------------------

  // Helper functions for sending notifications.
  void NotifySwapped();
  void NotifyConnected();
  void NotifyDisconnected();

  void SetEncoding(const std::string& encoding);

  // Save a URL to the local filesystem.
  void SaveURL(const GURL& url,
               const content::Referrer& referrer,
               bool is_main_frame);

  content::RenderViewHostImpl* GetRenderViewHostImpl();

  void GetBrowserPluginEmbedderInfo(content::RenderViewHost* render_view_host,
                                    std::string* embedder_channel_name,
                                    int* embedder_container_id);

  // Removes browser plugin embedder if there is one.
  void RemoveBrowserPluginEmbedder();

  // Data for core operation ---------------------------------------------------

  // Delegate for notifying our owner about stuff. Not owned by us.
  content::WebContentsDelegate* delegate_;

  // Handles the back/forward list and loading.
  NavigationControllerImpl controller_;

  // The corresponding view.
  scoped_ptr<content::WebContentsView> view_;

  // The view of the RVHD. Usually this is our WebContentsView implementation,
  // but if an embedder uses a different WebContentsView, they'll need to
  // provide this.
  content::RenderViewHostDelegateView* render_view_host_delegate_view_;

  // Tracks created WebContentsImpl objects that have not been shown yet. They
  // are identified by the route ID passed to CreateNewWindow.
  typedef std::map<int, WebContentsImpl*> PendingContents;
  PendingContents pending_contents_;

  // These maps hold on to the widgets that we created on behalf of the renderer
  // that haven't shown yet.
  typedef std::map<int, content::RenderWidgetHostView*> PendingWidgetViews;
  PendingWidgetViews pending_widget_views_;

  // A list of observers notified when page state changes. Weak references.
  // This MUST be listed above render_manager_ since at destruction time the
  // latter might cause RenderViewHost's destructor to call us and we might use
  // the observer list then.
  ObserverList<content::WebContentsObserver> observers_;

  // The tab that opened this tab, if any.  Will be set to null if the opener
  // is closed.
  WebContentsImpl* opener_;

  // Helper classes ------------------------------------------------------------

  // Manages creation and swapping of render views.
  RenderViewHostManager render_manager_;

  // Manages injecting Java objects into all RenderViewHosts associated with
  // this WebContentsImpl.
  scoped_ptr<JavaBridgeDispatcherHostManager>
      java_bridge_dispatcher_host_manager_;

  // TODO(fsamuel): Remove this once upstreaming of the new browser plugin
  // implementation is complete.
  // Manages the browser plugin instances hosted by this WebContents.
  scoped_ptr<content::old::BrowserPluginHost> old_browser_plugin_host_;

  // SavePackage, lazily created.
  scoped_refptr<SavePackage> save_package_;

  // Data for loading state ----------------------------------------------------

  // Indicates whether we're currently loading a resource.
  bool is_loading_;

  // Indicates if the tab is considered crashed.
  base::TerminationStatus crashed_status_;
  int crashed_error_code_;

  // Whether this WebContents is waiting for a first-response for the
  // main resource of the page. This controls whether the throbber state is
  // "waiting" or "loading."
  bool waiting_for_response_;

  // Map of SiteInstance ID to max page ID for this tab. A page ID is specific
  // to a given tab and SiteInstance, and must be valid for the lifetime of the
  // WebContentsImpl.
  std::map<int32, int32> max_page_ids_;

  // System time at which the current load was started.
  base::TimeTicks current_load_start_;

  // The current load state and the URL associated with it.
  net::LoadStateWithParam load_state_;
  string16 load_state_host_;
  // Upload progress, for displaying in the status bar.
  // Set to zero when there is no significant upload happening.
  uint64 upload_size_;
  uint64 upload_position_;

  // Data for current page -----------------------------------------------------

  // When a title cannot be taken from any entry, this title will be used.
  string16 page_title_when_no_navigation_entry_;

  // When a navigation occurs, we record its contents MIME type. It can be
  // used to check whether we can do something for some special contents.
  std::string contents_mime_type_;

  // Character encoding.
  std::string encoding_;

  // True if this is a secure page which displayed insecure content.
  bool displayed_insecure_content_;

  // Data for misc internal state ----------------------------------------------

  // Whether the WebContents is currently being screenshotted.
  bool capturing_contents_;

  // See getter above.
  bool is_being_destroyed_;

  // Indicates whether we should notify about disconnection of this
  // WebContentsImpl. This is used to ensure disconnection notifications only
  // happen if a connection notification has happened and that they happen only
  // once.
  bool notify_disconnection_;

  // Pointer to the JavaScript dialog creator, lazily assigned. Used because the
  // delegate of this WebContentsImpl is nulled before its destructor is called.
  content::JavaScriptDialogCreator* dialog_creator_;

#if defined(OS_WIN)
  // Handle to an event that's set when the page is showing a message box (or
  // equivalent constrained window).  Plugin processes check this to know if
  // they should pump messages then.
  base::win::ScopedHandle message_box_active_;
#endif

  // Set to true when there is an active "before unload" dialog.  When true,
  // we've forced the throbber to start in Navigate, and we need to remember to
  // turn it off in OnJavaScriptMessageBoxClosed if the navigation is canceled.
  bool is_showing_before_unload_dialog_;

  // Settings that get passed to the renderer process.
  content::RendererPreferences renderer_preferences_;

  // If this tab was created from a renderer using window.open, this will be
  // non-NULL and represent the WebUI of the opening renderer.
  content::WebUI::TypeID opener_web_ui_type_;

  // The time that we started to create the new tab page.
  base::TimeTicks new_tab_start_time_;

  // The time that we started to close this WebContents.
  base::TimeTicks close_start_time_;

  // The time when onbeforeunload ended.
  base::TimeTicks before_unload_end_time_;

  // The time that this tab was last selected.
  base::TimeTicks last_selected_time_;

  // See description above setter.
  bool closed_by_user_gesture_;

  // Minimum/maximum zoom percent.
  int minimum_zoom_percent_;
  int maximum_zoom_percent_;
  // If true, the default zoom limits have been overriden for this tab, in which
  // case we don't want saved settings to apply to it and we don't want to
  // remember it.
  bool temporary_zoom_settings_;

  // The intrinsic size of the page.
  gfx::Size preferred_size_;

  // Content restrictions, used to disable print/copy etc based on content's
  // (full-page plugins for now only) permissions.
  int content_restrictions_;

  // Color chooser that was opened by this tab.
  content::ColorChooser* color_chooser_;

  // Manages the embedder state for browser plugins, if this WebContents is an
  // embedder; NULL otherwise.
  scoped_ptr<content::BrowserPluginEmbedder> browser_plugin_embedder_;
  // Manages the guest state for browser plugin, if this WebContents is a guest;
  // NULL otherwise.
  scoped_ptr<content::BrowserPluginGuest> browser_plugin_guest_;

  // This must be at the end, or else we might get notifications and use other
  // member variables that are gone.
  content::NotificationRegistrar registrar_;

  // Used during IPC message dispatching so that the handlers can get a pointer
  // to the RVH through which the message was received.
  content::RenderViewHost* message_source_;

<<<<<<< HEAD
  // Saved window features
  WebKit::WebWindowFeatures window_features_;
=======
  // All live RenderWidgetHostImpls that are created by this object and may
  // outlive it.
  std::set<content::RenderWidgetHostImpl*> created_widgets_;
>>>>>>> 080283b1

  DISALLOW_COPY_AND_ASSIGN(WebContentsImpl);
};

#endif  // CONTENT_BROWSER_WEB_CONTENTS_WEB_CONTENTS_IMPL_H_<|MERGE_RESOLUTION|>--- conflicted
+++ resolved
@@ -867,14 +867,12 @@
   // to the RVH through which the message was received.
   content::RenderViewHost* message_source_;
 
-<<<<<<< HEAD
-  // Saved window features
-  WebKit::WebWindowFeatures window_features_;
-=======
   // All live RenderWidgetHostImpls that are created by this object and may
   // outlive it.
   std::set<content::RenderWidgetHostImpl*> created_widgets_;
->>>>>>> 080283b1
+
+  // Saved window features
+  WebKit::WebWindowFeatures window_features_;
 
   DISALLOW_COPY_AND_ASSIGN(WebContentsImpl);
 };
