--- conflicted
+++ resolved
@@ -5423,13 +5423,8 @@
     // only because they will inherit loaders from their parents instead of the
     // ones provided by the browser process here.
     //
-<<<<<<< HEAD
     // For loading Web Bundle files, we don't set FileURLLoaderFactory.
     // Because loading local files from a Web Bundle file is prohibited.
-    if (common_params->url.SchemeIsFile() && !navigation_to_web_bundle) {
-=======
-    // For loading bundled exchanges files, we don't set FileURLLoaderFactory.
-    // Because loading local files from bundled exchanges file is prohibited.
     bool can_load_file_subresource = false;
     WebContents* web_contents = delegate_->GetAsWebContents();
     if (web_contents) {
@@ -5437,8 +5432,7 @@
       if (delegate && delegate->CanLoadFileSubresource(common_params->url))
         can_load_file_subresource = true;
     }
-    if ((common_params->url.SchemeIsFile() && !navigation_to_bundled_exchanges) || can_load_file_subresource) {
->>>>>>> df89f36e
+    if ((common_params->url.SchemeIsFile() && !navigation_to_web_bundle) || can_load_file_subresource) {
       auto file_factory = std::make_unique<FileURLLoaderFactory>(
           browser_context->GetPath(),
           browser_context->GetSharedCorsOriginAccessList(),
