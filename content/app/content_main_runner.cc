--- conflicted
+++ resolved
@@ -692,13 +692,8 @@
     if (delegate)
       delegate->SandboxInitialized(process_type);
 
-<<<<<<< HEAD
-#if defined(OS_POSIX)
-    // SetProcessTitleFromCommandLine(argv);
-=======
 #if defined(OS_POSIX) && !defined(OS_IOS)
     SetProcessTitleFromCommandLine(argv);
->>>>>>> 35f9b9f6
 #endif
 
     // Return -1 to indicate no early termination.
